import base64
import io
import random
from typing import Optional, Union, List, Dict, Any

import dash
import matplotlib.pyplot as plt
import numpy as np
import plotly.graph_objects as go
from dash import dcc, html, Input, Output, State
from scipy.stats import binned_statistic_2d

from eelbrain import set_parc, NDVar, datasets


# Check if we're running in a Jupyter environment
def _is_jupyter_environment():
    """Check if we're running in a Jupyter notebook environment."""
    try:
        from IPython import get_ipython

        return get_ipython() is not None
    except ImportError:
        return False


JUPYTER_AVAILABLE = _is_jupyter_environment()


class EelbrainPlotly2DViz:
    """Interactive 2D brain visualization for brain data using Plotly and Dash.

    Based on :class:`plot.GlassBrain`, provides interactive 2D projections of brain
    volume data with butterfly plot and arrow visualization for vector data.

    Parameters
    ----------
    y
        Data to plot ([case,] time, source[, space]).
        If ``y`` has a case dimension, the mean is plotted.
        If ``y`` has a space dimension, the norm is plotted.
        If None, uses MNE sample data for demonstration.
    region
        Brain region to load using aparc+aseg parcellation.
        If None, loads all regions. Only used when y is None.
    cmap
        Plotly colorscale for heatmaps. Can be:
        - Built-in colorscale name (e.g., 'YlOrRd', 'OrRd', 'Reds', 'Viridis')
        - Custom colorscale list (e.g., [[0, 'white'], [1, 'red']])
        Default is 'YlOrRd' (Yellow-Orange-Red) which works well with white
        background and doesn't obscure arrows. See
        https://plotly.com/python/builtin-colorscales/ for all available options.
    show_max_only
        If True, butterfly plot shows only mean and max traces.
        If False, butterfly plot shows individual source traces, mean, and max.
        Default is False.
    arrow_threshold
        Threshold for displaying arrows in brain projections. Only arrows with
        magnitude greater than this value will be displayed. If None, all arrows
        are shown. If 'auto', uses 10% of the maximum magnitude as threshold.
        Default is None.
    layout_mode
        Layout arrangement mode for the visualization interface. Options:
        - 'vertical': Traditional layout with butterfly plot on top, brain views below (default)
        - 'horizontal': Compact layout with butterfly plot on left, brain views on right
        Default is 'vertical' for backward compatibility.
    display_mode
        Anatomical view mode for brain projections. Options:
        - 'ortho': Orthogonal views (sagittal + coronal + axial) - Default
        - 'x': Sagittal view only
        - 'y': Coronal view only
        - 'z': Axial view only
        - 'xz': Sagittal + Axial views
        - 'yx': Coronal + Sagittal views
        - 'yz': Coronal + Axial views
        - 'l': Left hemisphere view only
        - 'r': Right hemisphere view only
        - 'lr': Both hemisphere views (left + right)
        - 'lzr': Left + Axial + Right hemispheres
        - 'lyr': Left + Coronal + Right (GlassBrain default - best for hemisphere comparison)
        - 'lzry': Left + Axial + Right + Coronal (4-view comprehensive)
        - 'lyrz': Left + Coronal + Right + Axial (4-view comprehensive)
        Default is 'lyr' (GlassBrain standard) for optimal hemisphere comparison.

    Notes
    -----
    Expected input format follows the same pattern as :class:`plot.GlassBrain`:

    - For vector data: NDVar with dimensions ([case,] time, source, space)
    - For scalar data: NDVar with dimensions ([case,] time, source)
    - If case dimension present: mean across cases is plotted
    - If space dimension present: norm across space is plotted for butterfly plot
    """

    def __init__(
        self,
        y: Optional[NDVar] = None,
        region: Optional[str] = None,
        cmap: Union[str, List] = "YlOrRd",
        show_max_only: bool = False,
        arrow_threshold: Optional[Union[float, str]] = None,
        realtime: bool = False,
        layout_mode: str = "vertical",
        display_mode: str = "lyr",
    ):
        """Initialize the visualization app and load data."""
        # Use regular Dash with modern Jupyter integration
        self.app: dash.Dash = dash.Dash(__name__)

        # Initialize data attributes
        self.glass_brain_data: Optional[np.ndarray] = None  # (n_sources, 3, n_times)
        self.butterfly_data: Optional[np.ndarray] = None  # (n_sources, n_times)
        self.source_coords: Optional[np.ndarray] = None  # (n_sources, 3)
        self.time_values: Optional[np.ndarray] = None  # (n_times,)
        self.region_of_brain: Optional[str] = region  # Region of brain to visualize
        self.cmap: Union[str, List] = cmap  # Colorscale for heatmaps
        self.show_max_only: bool = show_max_only  # Control butterfly plot display mode
        # Threshold for displaying arrows
        self.arrow_threshold: Optional[Union[float, str]] = arrow_threshold
        self.is_jupyter_mode: bool = False  # Track if running in Jupyter mode
        self.realtime_mode_default = (
            ["realtime"] if realtime else []
        )  # Default state for real-time mode

        # Validate and set layout mode
        valid_layouts = ["vertical", "horizontal"]
        if layout_mode not in valid_layouts:
            raise ValueError(
                f"layout_mode must be one of {valid_layouts}, got '{layout_mode}'"
            )
        self.layout_mode: str = layout_mode

        # Set display mode and parse required views
        self.display_mode: str = display_mode
        # Parse display mode to determine required views (includes validation)
        self.brain_views = self._parse_display_mode(display_mode)

        # Load data
        if y is not None:
            self._load_ndvar_data(y)
        else:
            self._load_source_data(region)

        # Calculate and store fixed axis ranges for each view to prevent size changes
        self._calculate_view_ranges()

        # Calculate global colormap range across all time points for consistent visualization
        self._calculate_global_colormap_range()

        # Setup app
        self._setup_layout()
        self._setup_callbacks()

    def _load_source_data(self, region: Optional[str] = None) -> None:
        """Load MNE sample data and prepare for 2D brain visualization.

        Parameters
        ----------
        region
            Brain region to load using aparc+aseg parcellation.
            If None, loads all regions.
        """
        # Load MNE sample data
        data_ds = datasets.get_mne_sample(src="vol", ori="vector")

        # Set parcellation if region is specified
        if region is not None:
            try:
                data_ds["src"] = set_parc(data_ds["src"], region)
                self.region_of_brain = region
            except Exception as e:
                print(f"Failed to apply parcellation {region}: {e}")
                print("Using full brain data instead")
                self.region_of_brain = "Full Brain"
        else:
            self.region_of_brain = "Full Brain"

        # Average over trials/cases
        src_ndvar = data_ds["src"].mean("case")

        # Extract coordinates and data
        self.glass_brain_data = src_ndvar.get_data(("source", "space", "time"))
        self.source_coords = src_ndvar.source.coordinates  # (n_sources, 3)
        self.time_values = src_ndvar.time.times

        # Store source space info
        self.source_space: Any = src_ndvar.source
        if hasattr(self.source_space, "parc"):
            self.parcellation: Any = self.source_space.parc
        else:
            self.parcellation: Optional[Any] = None

        # Compute norm for butterfly plot
        self.butterfly_data = np.linalg.norm(self.glass_brain_data, axis=1)

    def _load_ndvar_data(self, y: NDVar) -> None:
        """Load data from NDVar directly.

        Parameters
        ----------
        y
            Data with dimensions ([case,] time, source[, space]).
        """
        if y.has_case:
            y = y.mean("case")

        # Extract source dimension info
        source = y.get_dim("source")
        self.source_coords = source.coordinates
        self.time_values = y.time.times

        # Store source space info
        self.source_space: Any = source
        if hasattr(self.source_space, "parc"):
            self.parcellation: Any = self.source_space.parc
            self.region_of_brain = str(self.parcellation)
        else:
            self.parcellation: Optional[Any] = None
            self.region_of_brain = "Full Brain"

        # Handle space dimension (vector data)
        if y.has_dim("space"):
            # Extract 3D vector data
            self.glass_brain_data = y.get_data(
                ("source", "space", "time")
            )  # (n_sources, 3, n_times)
            # Compute norm for butterfly plot
            self.butterfly_data = np.linalg.norm(self.glass_brain_data, axis=1)
        else:
            # Scalar data - no space dimension
            self.glass_brain_data = y.get_data(
                ("source", "time")
            )  # (n_sources, n_times)
            self.butterfly_data = self.glass_brain_data.copy()
            # Expand to 3D for consistency (assuming scalar represents magnitude)
            # (n_sources, 1, n_times)
            self.glass_brain_data = self.glass_brain_data[:, np.newaxis, :]

    def _parse_display_mode(self, mode: str) -> List[str]:
        """Parse display_mode string into list of required brain views.

        Parameters
        ----------
        mode
            Display mode string (e.g., 'ortho', 'x', 'xz')

        Returns
        -------
        List[str]
            List of brain view types to generate
        """
        mode_mapping = {
            "ortho": ["sagittal", "coronal", "axial"],  # Traditional 3-view
            "x": ["sagittal"],
            "y": ["coronal"],
            "z": ["axial"],
            "xz": ["sagittal", "axial"],
            "yx": ["coronal", "sagittal"],
            "yz": ["coronal", "axial"],
            "l": ["left_hemisphere"],  # Left hemisphere view
            "r": ["right_hemisphere"],  # Right hemisphere view
            "lr": ["left_hemisphere", "right_hemisphere"],  # Both hemispheres
            "lzr": [
                "left_hemisphere",
                "axial",
                "right_hemisphere",
            ],  # Left + Axial + Right
            "lyr": [
                "left_hemisphere",
                "coronal",
                "right_hemisphere",
            ],  # Left + Coronal + Right (GlassBrain default)
            "lzry": [
                "left_hemisphere",
                "axial",
                "right_hemisphere",
                "coronal",
            ],  # Left + Axial + Right + Coronal
            "lyrz": [
                "left_hemisphere",
                "coronal",
                "right_hemisphere",
                "axial",
            ],  # Left + Coronal + Right + Axial
        }

        if mode in mode_mapping:
            return mode_mapping[mode]
        else:
            raise ValueError(f"Unsupported display_mode: {mode}")

    def _calculate_view_ranges(self) -> None:
        """Calculate fixed axis ranges for each brain view to prevent size changes.

        This ensures that brain plots maintain consistent size across all time points.
        """
        if self.source_coords is None:
            self.view_ranges = {}
            return

        coords = self.source_coords
        self.view_ranges = {}

        for view_name in self.brain_views:
            # Get the appropriate coordinate projections for each view
            if view_name == "axial":  # Z view (X vs Y)
                x_coords = coords[:, 0]
                y_coords = coords[:, 1]
            elif view_name == "sagittal":  # X view (Y vs Z)
                x_coords = coords[:, 1]
                y_coords = coords[:, 2]
            elif view_name == "coronal":  # Y view (X vs Z)
                x_coords = coords[:, 0]
                y_coords = coords[:, 2]
            elif view_name == "left_hemisphere":  # Left hemisphere (Y vs Z, X <= 0)
                # Calculate range using ALL coordinates (no masking)
                # This ensures left and right hemisphere views are aligned
                x_coords = -coords[:, 1]  # Flipped Y (all points)
                y_coords = coords[:, 2]  # Z (all points)
            elif view_name == "right_hemisphere":  # Right hemisphere (Y vs Z, X >= 0)
                # Calculate range using ALL coordinates (no masking)
                # This ensures left and right hemisphere views are aligned
                x_coords = coords[:, 1]  # Y (all points)
                y_coords = coords[:, 2]  # Z (all points)
            else:
                # Fallback for unknown views
                x_coords = coords[:, 0]
                y_coords = coords[:, 1]

            # Calculate ranges with some padding
            x_min, x_max = x_coords.min(), x_coords.max()
            y_min, y_max = y_coords.min(), y_coords.max()

            # Add 5% padding on each side
            x_range = x_max - x_min
            y_range = y_max - y_min
            x_padding = x_range * 0.05 if x_range > 0 else 0.01
            y_padding = y_range * 0.05 if y_range > 0 else 0.01

            self.view_ranges[view_name] = {
                "x": [x_min - x_padding, x_max + x_padding],
                "y": [y_min - y_padding, y_max + y_padding],
            }

    def _unify_view_sizes_for_jupyter(self) -> None:
        """Unify view sizes for Jupyter mode to ensure consistent display.

        This method adjusts all brain view ranges to have the same width and height,
        making them appear uniform in size when displayed in Jupyter notebooks.
        Only called when using show_in_jupyter().
        """
        if not self.view_ranges:
            return

        # Calculate the maximum width and height across all views
        max_x_width = max(
            ranges["x"][1] - ranges["x"][0] for ranges in self.view_ranges.values()
        )
        max_y_width = max(
            ranges["y"][1] - ranges["y"][0] for ranges in self.view_ranges.values()
        )

        # Use the larger of the two to ensure square-ish plots with equal sizing
        max_width = max(max_x_width, max_y_width)

        # Update all views to use the unified maximum range
        for view_name in self.view_ranges:
            # Get current center
            x_center = (
                self.view_ranges[view_name]["x"][0]
                + self.view_ranges[view_name]["x"][1]
            ) / 2
            y_center = (
                self.view_ranges[view_name]["y"][0]
                + self.view_ranges[view_name]["y"][1]
            ) / 2

            # Set new range centered around the same point with max width
            self.view_ranges[view_name]["x"] = [
                x_center - max_width / 2,
                x_center + max_width / 2,
            ]
            self.view_ranges[view_name]["y"] = [
                y_center - max_width / 2,
                y_center + max_width / 2,
            ]

    def _calculate_global_colormap_range(self) -> None:
        """Calculate global min/max activity across all time points for fixed colormap.

        This ensures consistent color mapping across time, making it easier to
        compare activity levels at different time points.
        """
        if self.glass_brain_data is None:
            self.global_vmin = 0.0
            self.global_vmax = 1.0
            return

        # Calculate activity magnitude across all time points
        if self.glass_brain_data.ndim == 3:  # Vector data (n_sources, 3, n_times)
            # Compute norm for each source at each time point
            all_magnitudes = np.linalg.norm(
                self.glass_brain_data, axis=1
            )  # (n_sources, n_times)
        else:  # Scalar data (n_sources, n_times)
            all_magnitudes = self.glass_brain_data

        # Get global min/max across all sources and all time points
        self.global_vmin = np.min(all_magnitudes)
        self.global_vmax = np.max(all_magnitudes)

        # Ensure we have a valid range (avoid zero range)
        if self.global_vmax - self.global_vmin < 1e-10:
            self.global_vmax = self.global_vmin + 1.0

    def _get_layout_config(self) -> Dict[str, Any]:
        """Get layout configuration based on layout_mode, display_mode and environment."""
        # Get number of brain views for this display mode
        num_views = len(self.brain_views)

        # Base configurations for different layout modes
        layout_configs = {
            "vertical": {
                "butterfly_width": "100%",
                "brain_width": self._get_brain_width_for_views(num_views, "vertical"),
                "brain_margin": {"jupyter": "1.5%", "browser": "0.5%"},
                "plot_height": {"jupyter": "250px", "browser": "450px"},
                "butterfly_height": {"jupyter": "300px", "browser": "400px"},
                "container_padding": {"jupyter": "2px", "browser": "5px"},
                "arrangement": "vertical",
            },
            "horizontal": {
                "butterfly_width": "35%",
                "brain_width": self._get_brain_width_for_views(num_views, "horizontal"),
                "brain_margin": {"jupyter": "0.3%", "browser": "0.3%"},
                "plot_height": {"jupyter": "300px", "browser": "350px"},
                "butterfly_height": {"jupyter": "300px", "browser": "350px"},
                "container_padding": {"jupyter": "5px", "browser": "10px"},
                "arrangement": "horizontal",
            },
        }

        base_config = layout_configs[self.layout_mode]
        env = "jupyter" if self.is_jupyter_mode else "browser"

        # Build final configuration
        config = {
            "butterfly_width": base_config["butterfly_width"],
            "brain_width": base_config["brain_width"][env],
            "brain_margin": base_config["brain_margin"][env],
            "plot_height": base_config["plot_height"][env],
            "butterfly_height": base_config["butterfly_height"][env],
            "container_padding": base_config["container_padding"][env],
            "arrangement": base_config["arrangement"],
            "num_views": num_views,
            "brain_views": self.brain_views,
        }

        # Special adjustments for 4-view modes (lzry, lyrz) in horizontal layout
        if (
            self.layout_mode == "horizontal"
            and self.display_mode in ["lzry", "lyrz"]
            and num_views == 4
        ):
            config["brain_margin"] = "0.02%"  # Very small margin
            config["butterfly_width"] = (
                "25%"  # Smaller butterfly plot: 25% + 4*16% + margins = ~90%
            )

        return config

    def _get_brain_width_for_views(
        self, num_views: int, layout_mode: str
    ) -> Dict[str, str]:
        """Calculate brain view width based on number of views and layout mode."""
        if layout_mode == "vertical":
            # In vertical mode, views are arranged horizontally below butterfly plot
            if num_views == 1:
                return {"jupyter": "98%", "browser": "98%"}
            elif num_views == 2:
                return {"jupyter": "48%", "browser": "48%"}
            else:  # 3 or more views
                return {"jupyter": "30%", "browser": "32%"}
        else:  # horizontal mode
            # In horizontal mode, views share space with butterfly plot
            # Special case for 4-view modes (lzry, lyrz) - arrange all in one row
            if self.display_mode in ["lzry", "lyrz"] and num_views == 4:
                return {
                    "jupyter": "16%",
                    "browser": "16%",
                }  # 4 views: 25% + 4*16% + small margins = ~90%
            elif num_views == 1:
                return {"jupyter": "60%", "browser": "60%"}
            elif num_views == 2:
                return {"jupyter": "30%", "browser": "30%"}
            else:  # 3 views (like lyr, lzr)
                return {"jupyter": "20%", "browser": "20%"}

    def _create_brain_view_containers(
        self,
        brain_plots: Dict[str, go.Figure],
        brain_height: str,
        brain_width: str,
        brain_margin: str,
    ) -> List:
        """Create dynamic brain view containers based on display_mode."""
        containers = []

        for view_name in self.brain_views:
            container = html.Div(
                [
                    dcc.Graph(
                        id=f"brain-{view_name}-plot",
                        figure=brain_plots[view_name],
                        style={"height": brain_height},
                    )
                ],
                style={
                    "width": brain_width,
                    "display": "inline-block",
                    "margin": brain_margin,
                },
            )
            containers.append(container)

        return containers

    def _create_brain_view_containers_horizontal(
        self,
        brain_plots: Dict[str, go.Figure],
        brain_height: str,
        brain_width: str,
        brain_margin: str,
    ) -> List:
        """Create dynamic brain view containers for horizontal layout."""
        containers = []

        for i, view_name in enumerate(self.brain_views):
            container = html.Div(
                [
                    dcc.Graph(
                        id=f"brain-{view_name}-plot",
                        figure=brain_plots[view_name],
                        style={"height": brain_height},
                    )
                ],
                style={
                    "width": brain_width,
                    "display": "inline-block",
                    "verticalAlign": "top",
                    "margin": brain_margin,
                    "padding": "0px",
                },
            )
            containers.append(container)

            # Add line break after every 2 views only for modes with more than 4 views
            # For 3-view modes (ortho, lyr, lzr) and 4-view modes (lzry, lyrz), keep all in one row
            if (
                len(self.brain_views) > 4
                and (i + 1) % 2 == 0
                and i < len(self.brain_views) - 1
            ):
                line_break = html.Div(style={"width": "100%", "height": "0px"})
                containers.append(line_break)

        return containers

    def _setup_layout(self) -> None:
        """Setup the Dash app layout based on layout_mode."""
        # Create initial figures
        initial_butterfly = self.create_butterfly_plot(0)
        initial_brain_plots = self.create_2d_brain_projections_plotly(0)

        # Get layout configuration
        config = self._get_layout_config()

        # Setup layout based on mode
        if self.layout_mode == "horizontal":
            self._setup_horizontal_layout(
                initial_butterfly, initial_brain_plots, config
            )
        else:
            self._setup_vertical_layout(initial_butterfly, initial_brain_plots, config)

    def _setup_vertical_layout(
        self, initial_butterfly, initial_brain_plots, config
    ) -> None:
        """Setup traditional vertical layout (butterfly top, brain views below)."""
        # Build butterfly and brain styles
        if self.layout_mode == "vertical":
            butterfly_style = {
                "width": config["butterfly_width"],
                "margin-bottom": "20px" if not self.is_jupyter_mode else "10px",
            }
        else:
            butterfly_style = {"width": config["butterfly_width"]}

        butterfly_graph_style = {"height": config["butterfly_height"]}
        brain_height = config["plot_height"]
        brain_width = config["brain_width"]
        brain_margin = config["brain_margin"]
        container_padding = config["container_padding"]

        self.app.layout = html.Div(
            [
                html.H1(
                    "Eelbrain Plotly 2D Brain Visualization",
                    style={"textAlign": "center", "margin": "10px 0"},
                ),
                # Real-time mode switch
                dcc.Checklist(
                    id="realtime-mode-switch",
                    options=[
                        {"label": "Real-time Update on Hover", "value": "realtime"}
                    ],
                    value=self.realtime_mode_default,
                    style={"textAlign": "center", "margin": "10px 0"},
                ),
                # Hidden stores for state management
                dcc.Store(id="selected-time-idx", data=0),
                dcc.Store(id="selected-source-idx", data=None),
                # Main content - arranged vertically
                html.Div(
                    [
                        # Top: Butterfly plot
                        html.Div(
                            [
                                dcc.Graph(
                                    id="butterfly-plot",
                                    figure=initial_butterfly,
                                    style=butterfly_graph_style,
                                )
                            ],
                            style=butterfly_style,
                        ),
                        # Bottom: 2D Brain projections using Plotly
                        html.Div(
                            [
                                # Dynamic brain view plots based on display_mode
                                html.Div(
                                    self._create_brain_view_containers(
                                        initial_brain_plots,
                                        brain_height,
                                        brain_width,
                                        brain_margin,
                                    ),
                                    style={"textAlign": "center"},
                                ),
                                # Status indicator
                                html.Div(
                                    id="update-status",
                                    children="Click on butterfly plot to update brain views",
                                    style={
                                        "textAlign": "center",
                                        "padding": "10px",
                                        "fontStyle": "italic",
                                        "color": "#666",
                                    },
                                ),
                            ],
                            style={"width": "100%"},
                        ),
                    ]
                ),
                # Info panel
                html.Div(
                    id="info-panel",
                    style={"clear": "both", "padding": "10px", "textAlign": "center"},
                ),
            ],
            style={"width": "100%", "height": "100%", "padding": container_padding},
        )

    def _setup_horizontal_layout(
        self, initial_butterfly, initial_brain_plots, config
    ) -> None:
        """Setup horizontal layout (butterfly left, brain views right)."""
        butterfly_graph_style = {"height": config["butterfly_height"]}
        brain_height = config["plot_height"]
        brain_width = config["brain_width"]
        brain_margin = config["brain_margin"]
        container_padding = config["container_padding"]

        self.app.layout = html.Div(
            [
                html.H1(
                    "Eelbrain Plotly 2D Brain Visualization - Horizontal Layout",
                    style={"textAlign": "center", "margin": "10px 0"},
                ),
                # Real-time mode switch
                dcc.Checklist(
                    id="realtime-mode-switch",
                    options=[
                        {"label": "Real-time Update on Hover", "value": "realtime"}
                    ],
                    value=self.realtime_mode_default,
                    style={"textAlign": "center", "margin": "10px 0"},
                ),
                # Hidden stores for state management
                dcc.Store(id="selected-time-idx", data=0),
                dcc.Store(id="selected-source-idx", data=None),
                # Main content - arranged horizontally
                html.Div(
                    [
                        # Left: Butterfly plot (compact)
                        html.Div(
                            [
                                dcc.Graph(
                                    id="butterfly-plot",
                                    figure=initial_butterfly,
                                    style=butterfly_graph_style,
                                )
                            ],
                            style={
                                "width": config["butterfly_width"],
                                "display": "inline-block",
                                "verticalAlign": "top",
                                "margin": brain_margin,
                                "padding": "0px",
                            },
                        )
                    ]
                    + self._create_brain_view_containers_horizontal(
                        initial_brain_plots, brain_height, brain_width, brain_margin
                    ),
                    style={"textAlign": "center"},
                ),
                # Status indicator
                html.Div(
                    id="update-status",
                    children="Click on butterfly plot to update brain views | Hover for real-time updates",
                    style={
                        "textAlign": "center",
                        "padding": "10px",
                        "fontStyle": "italic",
                        "color": "#666",
                    },
                ),
                # Info panel
                html.Div(
                    id="info-panel",
                    style={"clear": "both", "padding": "10px", "textAlign": "center"},
                ),
            ],
            style={"width": "100%", "height": "100%", "padding": container_padding},
        )

    def _setup_callbacks(self) -> None:
        """Setup all Dash callbacks."""

        @self.app.callback(
            Output("butterfly-plot", "figure"), Input("selected-time-idx", "data")
        )
        def update_butterfly(time_idx: int) -> go.Figure:
            if time_idx is None:
                time_idx = 0
            return self.create_butterfly_plot(time_idx)

        # Dynamic brain plot outputs based on display_mode
        brain_outputs = [
            Output(f"brain-{view_name}-plot", "figure")
            for view_name in self.brain_views
        ]

        @self.app.callback(
            brain_outputs,
            Input("selected-time-idx", "data"),
            Input("selected-source-idx", "data"),
        )
        def update_brain_projections(time_idx: int, source_idx: int):
            if time_idx is None:
                time_idx = 0

            try:
                brain_plots = self.create_2d_brain_projections_plotly(
                    time_idx, source_idx
                )
                return tuple(brain_plots[view_name] for view_name in self.brain_views)
            except Exception:
                # Return empty plots on error
                empty_fig = go.Figure()
                empty_fig.add_annotation(
                    text="Error loading brain data",
                    xref="paper",
                    yref="paper",
                    x=0.5,
                    y=0.5,
                    showarrow=False,
                )
                return tuple(empty_fig for _ in self.brain_views)

        @self.app.callback(
            Output("selected-time-idx", "data"),
            Output("selected-source-idx", "data"),
            Output("realtime-mode-switch", "value"),
            Input("butterfly-plot", "clickData"),
            Input("butterfly-plot", "hoverData"),
            State("realtime-mode-switch", "value"),
        )
        def handle_butterfly_interaction(
            click_data: Optional[Dict[str, Any]],
            hover_data: Optional[Dict[str, Any]],
            realtime_value: List[str],
        ) -> tuple[Any, Any, Any]:
            """Handle user interaction with butterfly plot."""
            ctx = dash.callback_context
            if not ctx.triggered or self.time_values is None:
                return dash.no_update, dash.no_update, dash.no_update

            triggered_id = ctx.triggered[0]["prop_id"]
            is_realtime = realtime_value and "realtime" in realtime_value

            # Handle hover events in real-time mode
            if "hoverData" in triggered_id and is_realtime:
                if not hover_data:
                    return dash.no_update, dash.no_update, dash.no_update

                try:
                    point = hover_data["points"][0]
                    hover_time = point["x"]
                    time_idx = np.argmin(np.abs(self.time_values - hover_time))
                    # Do not update source index on hover to avoid frantic updates
                    return time_idx, dash.no_update, dash.no_update
                except (KeyError, IndexError, TypeError):
                    return dash.no_update, dash.no_update, dash.no_update

            # Handle click events
            if "clickData" in triggered_id:
                if not click_data:
                    return dash.no_update, dash.no_update, dash.no_update

                try:
                    point = click_data["points"][0]
                    clicked_time = point["x"]
                    time_idx = np.argmin(np.abs(self.time_values - clicked_time))
                    source_idx = point.get("customdata", None)

                    # If in real-time mode, a click will select the time and disable
                    # real-time mode for focused inspection
                    new_realtime_value = [] if is_realtime else dash.no_update

                    return time_idx, source_idx, new_realtime_value
                except (KeyError, IndexError, TypeError):
                    return dash.no_update, dash.no_update, dash.no_update

            return dash.no_update, dash.no_update, dash.no_update

        @self.app.callback(
            Output("update-status", "children"),
            Output("update-status", "style"),
            Input("selected-time-idx", "data"),
        )
        def update_status(time_idx: int) -> tuple[str, Dict[str, str]]:
            if (
                time_idx is not None
                and self.time_values is not None
                and 0 <= time_idx < len(self.time_values)
            ):
                time_val = self.time_values[time_idx]
                status_text = (
                    f"Brain views updated for time: {time_val:.3f}s (index {time_idx})"
                )
                status_style = {
                    "textAlign": "center",
                    "padding": "10px",
                    "fontStyle": "italic",
                    "color": "#2E8B57",
                    "backgroundColor": "#F0FFF0",
                }
            else:
                status_text = "Click on butterfly plot to update brain views"
                status_style = {
                    "textAlign": "center",
                    "padding": "10px",
                    "fontStyle": "italic",
                    "color": "#666",
                }

            return status_text, status_style

        @self.app.callback(
            Output("info-panel", "children"),
            Input("selected-time-idx", "data"),
            Input("selected-source-idx", "data"),
        )
        def update_info(time_idx: int, source_idx: int) -> html.P:
            info = []

            if (
                self.time_values is not None
                and time_idx is not None
                and 0 <= time_idx < len(self.time_values)
            ):
                info.append(
                    f"Time: {self.time_values[time_idx]:.3f} s (index {time_idx})"
                )

            if (
                source_idx is not None
                and self.source_coords is not None
                and 0 <= source_idx < len(self.source_coords)
            ):
                coord = self.source_coords[source_idx]
                info.append(f"Selected source: {source_idx}")
                info.append(
                    f"Coordinates: ({coord[0]:.3f}, {coord[1]:.3f}, {coord[2]:.3f}) m"
                )

            result = (
                html.P(" | ".join(info))
                if info
                else html.P("Click on the plots to interact")
            )
            return result

    def create_butterfly_plot(self, selected_time_idx: int = 0) -> go.Figure:
        """Create butterfly plot figure."""
        fig = go.Figure()

        if self.butterfly_data is None or self.time_values is None:
            fig.add_annotation(
                text="No data loaded",
                xref="paper",
                yref="paper",
                x=0.5,
                y=0.5,
                showarrow=False,
            )
            return fig

        n_sources, n_times = self.butterfly_data.shape

        # Auto-scale data for visibility
        data_to_plot = self.butterfly_data.copy()
        scale_factor = 1.0
        unit_suffix = ""

        max_abs_val = np.max(np.abs(data_to_plot))
        if max_abs_val < 1e-10:
            scale_factor = 1e12
            unit_suffix = " (pA)"
        elif max_abs_val < 1e-6:
            scale_factor = 1e9
            unit_suffix = " (nA)"
        elif max_abs_val < 1e-3:
            scale_factor = 1e6
            unit_suffix = " (µA)"

        data_to_plot = data_to_plot * scale_factor

        # Calculate y-axis range for layout and clickable background
        y_min, y_max = data_to_plot.min(), data_to_plot.max()
        y_margin = (y_max - y_min) * 0.1 if y_max != y_min else 1

        # Add invisible clickable markers FIRST so they're behind other traces
        # Create a dense grid of invisible markers to capture clicks anywhere
        n_rows = 5  # Number of rows of markers to cover the plot vertically
        y_positions = np.linspace(y_min - y_margin / 2, y_max + y_margin / 2, n_rows)

        # Create markers at multiple vertical positions
        x_grid = np.tile(self.time_values, n_rows)
        y_grid = np.repeat(y_positions, len(self.time_values))

        fig.add_trace(
            go.Scatter(
                x=x_grid,
                y=y_grid,
                mode="markers",
                marker=dict(
                    size=35,  # Large invisible markers
                    color="rgba(0,0,0,0.001)",  # Nearly transparent (but not completely)
                    line=dict(width=0),
                ),
                showlegend=False,
                hovertemplate="Time: %{x:.3f}s<extra></extra>",  # Show time on hover
                name="clickable_background",
            )
        )

        # Add individual source traces only if show_max_only is False
        if not self.show_max_only:
            # Plot subset of traces for performance
            max_traces = 20
            step = max(1, n_sources // max_traces)
            indices_to_plot = list(range(0, n_sources, step))

            # Add individual traces
            for idx, i in enumerate(indices_to_plot[:10]):
                trace_data = data_to_plot[i, :]

                fig.add_trace(
                    go.Scatter(
                        x=self.time_values,
                        y=trace_data,
                        mode="lines",
                        name=f"Source {i}",
                        customdata=[i] * n_times,
                        showlegend=(idx < 3),
                        opacity=0.6,
                        line=dict(width=1),
                    )
                )

        # Add mean trace (always shown)
        mean_activity = np.mean(data_to_plot, axis=0)
        fig.add_trace(
            go.Scatter(
                x=self.time_values,
                y=mean_activity,
                mode="lines",
                name="Mean Activity",
                line=dict(color="red", width=3),
                showlegend=True,
            )
        )

        # Add max trace (always shown)
        max_activity = np.max(data_to_plot, axis=0)
        fig.add_trace(
            go.Scatter(
                x=self.time_values,
                y=max_activity,
                mode="lines",
                name="Max Activity",
                line=dict(color="darkblue", width=3),
                showlegend=True,
            )
        )

        # Add vertical line for selected time
        if 0 <= selected_time_idx < len(self.time_values):
            selected_time = self.time_values[selected_time_idx]
            fig.add_vline(
                x=selected_time, line_width=2, line_dash="dash", line_color="blue"
            )

        # Update title based on display mode
        if self.show_max_only:
            title_text = (
                f"Source Activity Time Series - Mean & Max Only ({n_sources} sources)"
            )
        else:
            title_text = (
                f"Source Activity Time Series (showing subset of {n_sources} sources)"
            )

        # Adjust layout based on mode
        if self.is_jupyter_mode:
            height = 300
            margin = dict(l=40, r=40, t=60, b=40)  # Reduced margins for Jupyter
        else:
            height = 500
            margin = dict(l=40, r=40, t=60, b=40)  # Standard margins

        fig.update_layout(
            title=title_text,
            xaxis_title="Time (s)",
            yaxis_title=f"Activity{unit_suffix}",
            yaxis=dict(range=[y_min - y_margin, y_max + y_margin]),
            hovermode="closest",
            height=height,
            margin=margin,
            showlegend=True,
            # Enable clicking on the plot area
            clickmode="event+select",
        )

        return fig

    def create_2d_brain_projections_plotly(
        self, time_idx: int = 0, source_idx: Optional[int] = None
    ) -> Dict[str, go.Figure]:
        """Create 2D brain projections using Plotly scatter plots."""
        if (
            self.glass_brain_data is None
            or self.source_coords is None
            or self.time_values is None
        ):
            placeholder_fig = go.Figure()
            placeholder_fig.add_annotation(
                text="No brain data",
                xref="paper",
                yref="paper",
                x=0.5,
                y=0.5,
                showarrow=False,
            )
            return {view: placeholder_fig for view in self.brain_views}

        try:
            # Get time slice of data
            if time_idx >= len(self.time_values):
                time_idx = 0

            time_value = self.time_values[time_idx]

            # Get activity at this time point
            if self.glass_brain_data.ndim == 3:  # (n_sources, 3, n_times)
                time_activity = self.glass_brain_data[:, :, time_idx]  # (n_sources, 3)
                activity_magnitude = np.linalg.norm(
                    time_activity, axis=1
                )  # (n_sources,)
            else:  # (n_sources, n_times)
                activity_magnitude = self.glass_brain_data[:, time_idx]

            # Use global min/max for consistent colormap across all time points
            # This allows intuitive comparison of activity levels across time
            global_min = self.global_vmin
            global_max = self.global_vmax

            # Create brain projections
            brain_plots = {}
            views = self.brain_views

            for i, view_name in enumerate(views):
                try:
                    # Only show colorbar on the last view
                    show_colorbar = i == len(views) - 1
                    brain_fig = self._create_plotly_brain_projection(
                        view_name,
                        self.source_coords,
                        activity_magnitude,
                        time_value,
                        source_idx,
                        show_colorbar=show_colorbar,
                        zmin=global_min,
                        zmax=global_max,
                    )
                    brain_plots[view_name] = brain_fig
                except Exception:
                    brain_plots[view_name] = go.Figure()
                    brain_plots[view_name].add_annotation(
                        text=f"Error: {view_name}",
                        xref="paper",
                        yref="paper",
                        x=0.5,
                        y=0.5,
                        showarrow=False,
                    )

            return brain_plots

        except Exception:
            placeholder_fig = go.Figure()
            placeholder_fig.add_annotation(
                text="No brain data",
                xref="paper",
                yref="paper",
                x=0.5,
                y=0.5,
                showarrow=False,
            )
            return {
                "axial": placeholder_fig,
                "sagittal": placeholder_fig,
                "coronal": placeholder_fig,
            }

    def _create_plotly_brain_projection(
        self,
        view_name: str,
        coords: np.ndarray,
        activity: np.ndarray,
        time_value: float,
        selected_source: Optional[int] = None,
        show_colorbar: bool = True,
        zmin: float = None,
        zmax: float = None,
    ) -> go.Figure:
        """Create a Plotly plot for a specific brain view with vector arrows."""
        # Show all data without filtering
        active_coords = coords
        active_activity = activity
        active_indices = np.arange(len(coords))

        # Create Plotly figure
        fig = go.Figure()

        # Get time index for vector components
        time_idx = np.argmin(np.abs(self.time_values - time_value))

        # Get vector components for active sources
        if self.glass_brain_data is not None and len(active_indices) > 0:
            # (n_active, 3) or (n_active, 1)
            active_vectors = self.glass_brain_data[active_indices, :, time_idx]
        else:
            active_vectors = None

        # Check if we have vector data (3D) or scalar data (1D)
        has_vector_data = active_vectors is not None and active_vectors.shape[1] == 3

        # Project to 2D based on view
        if view_name == "axial":  # Z view (X vs Y)
            x_coords = active_coords[:, 0]
            y_coords = active_coords[:, 1]
            if has_vector_data:
                u_vectors = active_vectors[:, 0]  # X components
                v_vectors = active_vectors[:, 1]  # Y components
            title = None
        elif view_name == "sagittal":  # X view (Y vs Z)
            x_coords = active_coords[:, 1]
            y_coords = active_coords[:, 2]
            if has_vector_data:
                u_vectors = active_vectors[:, 1]  # Y components
                v_vectors = active_vectors[:, 2]  # Z components
            title = None
        elif view_name == "coronal":  # Y view (X vs Z)
            x_coords = active_coords[:, 0]
            y_coords = active_coords[:, 2]
            if has_vector_data:
                u_vectors = active_vectors[:, 0]  # X components
                v_vectors = active_vectors[:, 2]  # Z components
            title = None
        elif (
            view_name == "left_hemisphere"
        ):  # Left hemisphere lateral view (Y vs Z, X <= 0)
            # Filter for left hemisphere (include midline voxels with X=0)
            left_mask = active_coords[:, 0] <= 0
            if np.any(left_mask):
                active_coords = active_coords[left_mask]
                active_activity = active_activity[left_mask]
                active_indices = active_indices[left_mask]
                if has_vector_data:
                    active_vectors = active_vectors[left_mask]

            # For left hemisphere, flip Y coordinates to match neuroimaging convention
            x_coords = -active_coords[:, 1]  # Negative Y coordinates (flipped)
            y_coords = active_coords[:, 2]  # Z coordinates
            if has_vector_data:
                u_vectors = -active_vectors[:, 1]  # Negative Y components (flipped)
                v_vectors = active_vectors[:, 2]  # Z components
            title = "Left Hemisphere"
        elif (
            view_name == "right_hemisphere"
        ):  # Right hemisphere lateral view (Y vs Z, X >= 0)
            # Filter for right hemisphere (include midline voxels with X=0)
            right_mask = active_coords[:, 0] >= 0
            if np.any(right_mask):
                active_coords = active_coords[right_mask]
                active_activity = active_activity[right_mask]
                active_indices = active_indices[right_mask]
                if has_vector_data:
                    active_vectors = active_vectors[right_mask]

            x_coords = active_coords[:, 1]  # Y coordinates
            y_coords = active_coords[:, 2]  # Z coordinates
            if has_vector_data:
                u_vectors = active_vectors[:, 1]  # Y components
                v_vectors = active_vectors[:, 2]  # Z components
            title = "Right Hemisphere"
        else:
            # Fallback for unknown view types
            x_coords = active_coords[:, 0]
            y_coords = active_coords[:, 1]
            if has_vector_data:
                u_vectors = active_vectors[:, 0]
                v_vectors = active_vectors[:, 1]
            title = f"Unknown View: {view_name}"

        if len(active_coords) > 0:
            # Create data-driven grid using unique coordinate values
            unique_x = np.unique(x_coords)
            unique_y = np.unique(y_coords)

            # Create grid boundaries around each unique coordinate point
            x_spacing = np.diff(unique_x).min() / 2 if len(unique_x) > 1 else 0.001
            y_spacing = np.diff(unique_y).min() / 2 if len(unique_y) > 1 else 0.001

            # Create grid boundaries: small intervals around each data point
            x_edges = []
            for i, x_val in enumerate(unique_x):
                if i == 0:
                    x_edges.append(x_val - x_spacing)
                x_edges.append(x_val + x_spacing)

            y_edges = []
            for i, y_val in enumerate(unique_y):
                if i == 0:
                    y_edges.append(y_val - y_spacing)
                y_edges.append(y_val + y_spacing)

            x_edges = np.array(x_edges)
            y_edges = np.array(y_edges)

            # Use binned_statistic_2d to get maximum value per bin
            H_max, x_edges_used, y_edges_used, _ = binned_statistic_2d(
                x_coords,
                y_coords,
                active_activity,
                statistic="max",  # Take maximum value in each bin
                bins=[x_edges, y_edges],
            )

            # Use grid center points for display
            x_centers = (x_edges_used[:-1] + x_edges_used[1:]) / 2
            y_centers = (y_edges_used[:-1] + y_edges_used[1:]) / 2

            # Set NaN values to NaN to make them transparent in heatmap
            # binned_statistic_2d returns NaN for empty bins
            H_display = H_max.copy()  # Use maximum value per bin

            # Add heatmap trace
            fig.add_trace(
                go.Heatmap(
                    x=x_centers,
                    y=y_centers,
                    z=H_display.T,  # Transpose to match Plotly orientation
                    colorscale=self.cmap,
                    colorbar=(
                        dict(
                            title="",
                            thickness=15,  # Thinner colorbar
                            len=0.7,  # Shorter colorbar (70% of plot height)
                            x=1.02,  # Position slightly outside the plot area
                            xanchor="left",  # Anchor to the left of the colorbar
                        )
                        if show_colorbar
                        else None
                    ),
                    showscale=show_colorbar,
                    zmin=zmin,
                    zmax=zmax,
                    hovertemplate="Activity: %{z:.2e}<extra></extra>",
                )
            )

            # Update layout to have white background
            fig.update_layout(plot_bgcolor="white", paper_bgcolor="white")

            # Add vector arrows if we have vector data (not scalar data)
            if has_vector_data:
                arrow_scale = 0.025  # Scale arrows for visibility - increased for better visibility

                # Calculate arrow magnitudes for filtering
                arrow_magnitudes = np.linalg.norm(active_vectors, axis=1)

                # Determine threshold for showing arrows
                if self.arrow_threshold is None:
                    # Show all arrows
                    show_arrow_mask = np.ones(len(active_vectors), dtype=bool)
                elif self.arrow_threshold == "auto":
                    # Use 10% of maximum magnitude as threshold
                    threshold_value = 0.1 * np.max(arrow_magnitudes)
                    show_arrow_mask = arrow_magnitudes > threshold_value
                else:
                    # Use specified threshold
                    threshold_value = float(self.arrow_threshold)
                    show_arrow_mask = arrow_magnitudes > threshold_value

                # Group sources by position and select the one with maximum magnitude
                # for each position
                position_to_max_idx = {}

                # Remove performance limit, check all source points
                for i in range(len(active_coords)):
                    # Only consider arrows that meet the threshold criteria
                    if not show_arrow_mask[i]:
                        continue

                    # Create position key (rounded to avoid floating point precision
                    # issues)
                    pos_key = (round(x_coords[i], 6), round(y_coords[i], 6))

                    # If this position hasn't been seen, or current arrow has larger
                    # magnitude
                    if (
                        pos_key not in position_to_max_idx
                        or arrow_magnitudes[i]
                        > arrow_magnitudes[position_to_max_idx[pos_key]]
                    ):
                        position_to_max_idx[pos_key] = i

                # OPTIMIZED BATCH ARROW RENDERING
                if position_to_max_idx:
                    # Extract arrow data for selected sources
                    selected_indices = list(position_to_max_idx.values())
                    arrow_x = x_coords[selected_indices]
                    arrow_y = y_coords[selected_indices]
                    arrow_u = u_vectors[selected_indices]
                    arrow_v = v_vectors[selected_indices]

                    # Create all arrows as 2 traces instead of 179+ individual
                    # annotations
                    self._create_batch_arrows(
                        fig, arrow_x, arrow_y, arrow_u, arrow_v, arrow_scale
                    )

            # Highlight selected source if provided
            if selected_source is not None and selected_source in active_indices:
                selected_pos = np.where(active_indices == selected_source)[0]
                if len(selected_pos) > 0:
                    pos = selected_pos[0]
                    fig.add_trace(
                        go.Scatter(
                            x=[x_coords[pos]],
                            y=[y_coords[pos]],
                            mode="markers",
                            marker=dict(
                                size=12,
                                color="cyan",
                                symbol="circle-open",
                                line=dict(width=3),
                            ),
                            name="Selected Source",
                            showlegend=False,
                            hovertemplate="SELECTED SOURCE<extra></extra>",
                        )
                    )

                    # Highlight selected source arrow if vectors available
                    if has_vector_data:
                        # Check if the selected source arrow meets the threshold
                        selected_arrow_magnitude = np.linalg.norm(active_vectors[pos])
                        show_selected_arrow = True

                        if self.arrow_threshold is not None:
                            if self.arrow_threshold == "auto":
                                threshold_value = 0.1 * np.max(
                                    np.linalg.norm(active_vectors, axis=1)
                                )
                            else:
                                threshold_value = float(self.arrow_threshold)
                            show_selected_arrow = (
                                selected_arrow_magnitude > threshold_value
                            )

                        if show_selected_arrow:
                            x_start = x_coords[pos]
                            y_start = y_coords[pos]

                            # Add highlighted arrow for selected source (optimized)
                            self._create_batch_arrows(
                                fig,
                                np.array([x_start]),
                                np.array([y_start]),
                                np.array([u_vectors[pos]]),
                                np.array([v_vectors[pos]]),
                                arrow_scale,
                                color="cyan",
                                width=2,
                                size=1.0,
                            )
        else:
            # Add annotation if no active sources
            fig.add_annotation(
                text=f"No active sources for {view_name} view",
                xref="paper",
                yref="paper",
                x=0.5,
                y=0.5,
                showarrow=False,
            )

        # Update layout based on mode
        if self.is_jupyter_mode:
            height = 250
            margin = dict(l=30, r=30, t=30, b=30)  # Reduced margins for Jupyter
        else:
            height = 450
            margin = dict(l=40, r=40, t=40, b=40)  # Standard margins

        # Get fixed axis ranges for this view to prevent size changes across time
        axis_ranges = self.view_ranges.get(view_name, {})
        x_range = axis_ranges.get("x", None)
        y_range = axis_ranges.get("y", None)

        fig.update_layout(
            title=title,
            xaxis=dict(
                scaleanchor="y",
                scaleratio=1,
                showticklabels=False,
                title="",
                range=x_range,  # Fixed range to prevent size changes
            ),
            # Equal aspect ratio, hide labels
            yaxis=dict(
                showticklabels=False,
                title="",
                range=y_range,  # Fixed range to prevent size changes
            ),
            height=height,
            margin=margin,
            showlegend=False,
        )

        return fig

    def _create_batch_arrows(
        self,
        fig: go.Figure,
        x_coords: np.ndarray,
        y_coords: np.ndarray,
        u_vectors: np.ndarray,
        v_vectors: np.ndarray,
        arrow_scale: float,
        color: str = "black",
        width: int = 1,
        size: float = 0.8,
    ) -> None:
        """Create all arrows using Plotly's built-in annotation arrows."""

        if len(x_coords) == 0:
            return

        # Calculate all endpoints at once (vectorized)
        x_ends = x_coords + u_vectors * arrow_scale
        y_ends = y_coords + v_vectors * arrow_scale

        # Calculate magnitudes for hover info
        magnitudes = np.sqrt(u_vectors**2 + v_vectors**2)

        # Collect all annotation data first, then add them in batch
        annotations_to_add = []
        
        for i in range(len(x_coords)):
            try:
                annotation_data = dict(
                    x=x_ends[i],           # Arrow points to this position
                    y=y_ends[i],
                    ax=x_coords[i],        # Arrow starts from this position  
                    ay=y_coords[i],
                    xref="x", yref="y",    # Use data coordinates
                    axref="x", ayref="y",
                    text="",               # No text, just the arrow
                    showarrow=True,
                    arrowhead=2,           # Filled triangle arrow head
                    arrowsize=size,        # Scale arrow head size
                    arrowwidth=width,      # Arrow shaft width
                    arrowcolor=color,      # Arrow color
                    # Add hover information
                    hovertext=f"Vector magnitude: {magnitudes[i]:.3f}",
                    # Make the annotation invisible except for the arrow
                    font=dict(size=1, color="rgba(0,0,0,0)"),  # Minimum size is 1
                    bgcolor="rgba(0,0,0,0)",
                    bordercolor="rgba(0,0,0,0)",
                )
                annotations_to_add.append(annotation_data)
                
            except Exception as e:
                # If annotation data creation fails, skip this arrow
                print(f"Warning: Failed to create arrow data {i}: {e}")
                continue
        
        # Batch add all annotations at once
        if annotations_to_add:
            # Get existing annotations (if any) and add new ones
            existing_annotations = list(fig.layout.annotations) if fig.layout.annotations else []
            all_annotations = existing_annotations + annotations_to_add
            
            # Update layout with all annotations in one operation
            fig.update_layout(annotations=all_annotations)

    def _fig_to_base64(self, fig: plt.Figure) -> str:
        """Convert matplotlib figure to base64 string for Dash display."""
        try:
            # Save figure to bytes buffer
            img_buffer = io.BytesIO()
            fig.savefig(
                img_buffer,
                format="png",
                bbox_inches="tight",
                dpi=100,
                facecolor="white",
            )
            img_buffer.seek(0)

            # Convert to base64 string
            img_base64 = base64.b64encode(img_buffer.read()).decode("utf-8")
            img_buffer.close()

            return f"data:image/png;base64,{img_base64}"

        except Exception:
            return self._create_placeholder_image("Conversion Error")

    def _create_placeholder_image(self, text: str = "No Data") -> str:
        """Create a placeholder image when brain plotting fails."""

        # Create a simple matplotlib figure
        fig, ax = plt.subplots(figsize=(6, 4))
        ax.text(
            0.5,
            0.5,
            text,
            ha="center",
            va="center",
            fontsize=16,
            transform=ax.transAxes,
        )
        ax.set_xlim(0, 1)
        ax.set_ylim(0, 1)
        ax.axis("off")

        # Convert to base64
        img_base64 = self._fig_to_base64(fig)
        plt.close(fig)

        return img_base64

    def run(
        self,
        port: Optional[int] = None,
        debug: bool = True,
        mode: str = "external",
        width: int = 1200,
        height: int = 900,
    ) -> None:
        """Run the Dash app with Jupyter integration support.

        Parameters
        ----------
        port
            Port number for the server. If None, uses random port.
        debug
            Enable debug mode. Default is True.
        mode
            Display mode. Options:
            - 'external': Open in separate browser window (default)
            - 'inline': Embed directly in Jupyter notebook (modern Dash)
            - 'jupyterlab': Open in JupyterLab tab (modern Dash)
        width
            Display width in pixels for Jupyter integration. Default is 1200.
        height
            Display height in pixels for Jupyter integration. Default is 900.
        """
        if port is None:
            port = random.randint(8001, 9001)

        if JUPYTER_AVAILABLE and mode in ["inline", "jupyterlab"]:
            print(
                "\nStarting 2D Brain Visualization with modern Dash Jupyter integration..."
            )
            print(f"Mode: {mode}, Size: {width}x{height}px")

            # Use modern Dash Jupyter integration
            self.app.run(debug=debug, port=port, mode=mode, width=width, height=height)
        else:
            print(f"\nStarting 2D Brain Visualization Dash app on port {port}...")
            print(f"Open http://127.0.0.1:{port}/ in your browser")
            if not JUPYTER_AVAILABLE and mode != "external":
                print(
                    "Note: Jupyter environment not detected, using external browser mode"
                )
            print()

            self.app.run(debug=debug, port=port)

    def show_in_jupyter(
        self, width: int = 1200, height: int = 900, debug: bool = False
    ) -> None:
        """Convenience method to display the visualization inline in Jupyter notebooks.

        Parameters
        ----------
        width
            Display width in pixels. Default is 1200.
        height
            Display height in pixels. Default is 900.
        debug
            Enable debug mode. Default is False for cleaner output.

        Examples
        --------
        Basic usage in Jupyter:
        >>> viz = EelbrainPlotly2DViz()
        >>> viz.show_in_jupyter()

        Custom sizing:
        >>> viz.show_in_jupyter(width=1400, height=1000)
        """
        if not JUPYTER_AVAILABLE:
            print("Warning: Jupyter environment not detected.")
            print("Falling back to external browser mode...")
            self.run(debug=debug)
            return

        # Set Jupyter mode and rebuild layout with Jupyter-specific styles
        self.is_jupyter_mode = True

        # Unify view sizes for Jupyter mode to ensure consistent display
        self._unify_view_sizes_for_jupyter()

        self._setup_layout()  # Rebuild layout with Jupyter styles

        self.run(mode="inline", width=width, height=height, debug=debug)

    def export_images(
        self,
        output_dir: str = "./images",
        time_idx: Optional[int] = None,
        format: str = "png",
    ) -> Dict[str, Any]:
        """Export current plots as image files.

        Parameters
        ----------
        output_dir
            Directory to save image files. Default is "./images".
        time_idx
            Time index to export. If None, uses 0.
        format
            Image format ('png', 'jpg', 'svg', 'pdf'). Default is 'png'.

        Returns
        -------
        dict
            Dictionary with exported file paths and status.
        """
        import os
        from datetime import datetime

        # Create output directory if it doesn't exist
        os.makedirs(output_dir, exist_ok=True)

        # Use provided time_idx or default to 0
        if time_idx is None:
            time_idx = 0

        # Timestamp for unique filenames
        timestamp = datetime.now().strftime("%Y%m%d_%H%M%S")

        exported_files = {}

        try:
            # Export butterfly plot
            butterfly_fig = self.create_butterfly_plot(time_idx)
            butterfly_path = os.path.join(
                output_dir, f"butterfly_plot_{timestamp}.{format}"
            )
            butterfly_fig.write_image(butterfly_path, width=1200, height=600)
            exported_files["butterfly_plot"] = butterfly_path

            # Export brain projections
            brain_plots = self.create_2d_brain_projections_plotly(time_idx)

            for view_name, fig in brain_plots.items():
                brain_path = os.path.join(
                    output_dir, f"{view_name}_view_{timestamp}.{format}"
                )
                fig.write_image(brain_path, width=800, height=600)
                exported_files[f"{view_name}_view"] = brain_path

            print(
                f"✓ Successfully exported {len(exported_files)} image files to {output_dir}"
            )
            for file_type, path in exported_files.items():
                print(f"  - {file_type}: {path}")

            return {"status": "success", "files": exported_files}

        except Exception as e:
            error_msg = f"Image export failed: {str(e)}"
            print(f"✗ {error_msg}")
            return {"status": "error", "message": error_msg, "files": exported_files}


# Run the app when script is executed directly
if __name__ == "__main__":
    try:
        # Colormap options (default is 'YlOrRd' - white-background friendly):
        # cmap = 'YlOrRd'        # Yellow → Orange → Red (DEFAULT, best for white background)
        # cmap = 'OrRd'          # Orange → Red (good for white background)
        # cmap = 'Reds'          # White → Red (minimal contrast)
        # cmap = 'Viridis'       # Purple → Blue → Green → Yellow (perceptually uniform)
        # cmap = 'Hot'           # Black → Red → Yellow → White (NOT recommended - obscures arrows)

        # Example: Custom cmap (starts from white to avoid obscuring arrows)
        # cmap = [
        #     [0, "rgba(255,255,255,0.8)"],  # White with 80% opacity (low activity)
        #     [0.5, "rgba(255,165,0,0.9)"],  # Orange with 90% opacity
        #     [1, "rgba(255,0,0,1.0)"],  # Red with full opacity (high activity)
        # ]

        # Butterfly plot display options:
        # show_max_only=False: Shows individual source traces + mean + max (default)
        # show_max_only=True:  Shows only mean + max traces (cleaner view)

        # Arrow threshold options:
        # arrow_threshold=None: Show all arrows (default)
        # arrow_threshold='auto': Show arrows with magnitude > 10% of max
        # arrow_threshold=0.01: Show arrows with magnitude > 0.01 (custom threshold)

        # Method 1: Pass data directly using y parameter (same as plot.GlassBrain)
        # from eelbrain import datasets
        #
        # # Load your data - NDVar with dimensions ([case,] time, source[, space])
        # data_ds = datasets.get_mne_sample(src='vol', ori='vector')
        # y = data_ds['src']  # NDVar with dimensions (case, time, source, space)
        #
        # # Create visualization with your data
        # viz_2d = EelbrainPlotly2DViz(
        #     y=y,  # Pass NDVar directly - same format as plot.GlassBrain
        #     cmap=cmap,
        #     show_max_only=False,
        #     arrow_threshold='auto'  # Only show significant arrows
        # )

        # Method 2: Use default MNE sample data with region filtering
        viz_2d = EelbrainPlotly2DViz(
            region="aparc+aseg",
            cmap="Reds",
            show_max_only=False,
            arrow_threshold=None,  # Show all arrows
<<<<<<< HEAD
=======
            layout_mode="horizontal",
            display_mode="lyrz",
>>>>>>> d73cda5d
        )

        # Example: Export plot images
        # Uncomment the lines below to export images before running the app:
        # result = viz_2d.export_images(
        #     output_dir="./brain_images",
        #     time_idx=10,  # Export plots for time index 10
        #     format="png"  # Can be 'png', 'jpg', 'svg', 'pdf'
        # )
        # print("Export result:", result)

        # For Jupyter notebooks, use:
        # viz_2d.show_in_jupyter(width=1200, height=900)

        # For regular Python scripts or external browser:
        viz_2d.run()

    except Exception as e:
        print(f"Error starting 2D visualization app: {e}")
        import traceback

        traceback.print_exc()<|MERGE_RESOLUTION|>--- conflicted
+++ resolved
@@ -1803,11 +1803,8 @@
             cmap="Reds",
             show_max_only=False,
             arrow_threshold=None,  # Show all arrows
-<<<<<<< HEAD
-=======
             layout_mode="horizontal",
             display_mode="lyrz",
->>>>>>> d73cda5d
         )
 
         # Example: Export plot images
