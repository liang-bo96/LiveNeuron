import base64
import io
import random
from typing import Optional, Union, List, Dict, Any

import dash
import matplotlib.pyplot as plt
import numpy as np
import plotly.graph_objects as go
import plotly.figure_factory as ff
from dash import dcc, html, Input, Output, State
from scipy.stats import binned_statistic_2d

from eelbrain import set_parc, NDVar, datasets


# Check if we're running in a Jupyter environment
def _is_jupyter_environment():
    """Check if we're running in a Jupyter notebook environment."""
    try:
        from IPython import get_ipython

        return get_ipython() is not None
    except ImportError:
        return False


JUPYTER_AVAILABLE = _is_jupyter_environment()


class EelbrainPlotly2DViz:
    """Interactive 2D brain visualization for brain data using Plotly and Dash.

    Based on :class:`plot.GlassBrain`, provides interactive 2D projections of brain
    volume data with butterfly plot and arrow visualization for vector data.

    Parameters
    ----------
    y
        Data to plot ([case,] time, source[, space]).
        If ``y`` has a case dimension, the mean is plotted.
        If ``y`` has a space dimension, the norm is plotted.
        If None, uses MNE sample data for demonstration.
    region
        Brain region to load using aparc+aseg parcellation.
        If None, loads all regions. Only used when y is None.
    cmap
        Plotly colorscale for heatmaps. Can be:
        - Built-in colorscale name (e.g., 'YlOrRd', 'OrRd', 'Reds', 'Viridis')
        - Custom colorscale list (e.g., [[0, 'white'], [1, 'red']])
        Default is 'YlOrRd' (Yellow-Orange-Red) which works well with white
        background and doesn't obscure arrows. See
        https://plotly.com/python/builtin-colorscales/ for all available options.
    show_max_only
        If True, butterfly plot shows only mean and max traces.
        If False, butterfly plot shows individual source traces, mean, and max.
        Default is False.
    arrow_threshold
        Threshold for displaying arrows in brain projections. Only arrows with
        magnitude greater than this value will be displayed. If None, all arrows
        are shown. If 'auto', uses 10% of the maximum magnitude as threshold.
        Default is None.
    arrow_scale
        Relative scale factor for arrow length in brain projections. The default
        value of 1.0 provides a good balance for most datasets. Use 0.5 for half
        the length, 2.0 for double the length, etc. Useful for adjusting
        visualization clarity when vectors have large magnitudes or high density.
        Default is 1.0. Typical range: 0.5 (short) to 2.0 (long).
    layout_mode
        Layout arrangement mode for the visualization interface. Options:
        - 'vertical': Traditional layout with butterfly plot on top, brain views below (default)
        - 'horizontal': Compact layout with butterfly plot on left, brain views on right
        Default is 'vertical' for backward compatibility.
    display_mode
        Anatomical view mode for brain projections. Options:
        - 'ortho': Orthogonal views (sagittal + coronal + axial) - Default
        - 'x': Sagittal view only
        - 'y': Coronal view only
        - 'z': Axial view only
        - 'xz': Sagittal + Axial views
        - 'yx': Coronal + Sagittal views
        - 'yz': Coronal + Axial views
        - 'l': Left hemisphere view only
        - 'r': Right hemisphere view only
        - 'lr': Both hemisphere views (left + right)
        - 'lzr': Left + Axial + Right hemispheres
        - 'lyr': Left + Coronal + Right (GlassBrain default - best for hemisphere comparison)
        - 'lzry': Left + Axial + Right + Coronal (4-view comprehensive)
        - 'lyrz': Left + Coronal + Right + Axial (4-view comprehensive)
        Default is 'lyr' (GlassBrain standard) for optimal hemisphere comparison.
    show_labels
        If True, shows plot titles and legends (e.g., 'Source Activity Time Series',
        'Source 0', 'Source 1', etc.). If False, hides all titles and legends for a
        cleaner visualization. Default is False.

    Notes
    -----
    Expected input format follows the same pattern as :class:`plot.GlassBrain`:

    - For vector data: NDVar with dimensions ([case,] time, source, space)
    - For scalar data: NDVar with dimensions ([case,] time, source)
    - If case dimension present: mean across cases is plotted
    - If space dimension present: norm across space is plotted for butterfly plot
    """

    def __init__(
        self,
        y: Optional[NDVar] = None,
        region: Optional[str] = None,
        cmap: Union[str, List] = "YlOrRd",
        show_max_only: bool = False,
        arrow_threshold: Optional[Union[float, str]] = None,
        arrow_scale: float = 1.0,
        realtime: bool = False,
        layout_mode: str = "vertical",
        display_mode: str = "lyr",
        show_labels: bool = False,
    ):
        """Initialize the visualization app and load data."""
        # Use regular Dash with modern Jupyter integration
        # Add external CSS to remove ALL default margins/padding from Dash containers
        external_stylesheets = [
            {
                "href": "data:text/css;charset=utf-8,"
                + "*{box-sizing:border-box;}"
                + "html{margin:0!important;padding:0!important;height:auto!important;overflow:hidden;}"
                + "body{margin:0!important;padding:0!important;height:auto!important;overflow:hidden;}"
                + "#react-entry-point{margin:0!important;padding:0!important;height:auto!important;}"
                + "#_dash-app-content{margin:0!important;padding:0!important;height:auto!important;}"
                + "._dash-loading{margin:0!important;padding:0!important;}",
                "rel": "stylesheet",
            }
        ]
        self.app: dash.Dash = dash.Dash(
            __name__, external_stylesheets=external_stylesheets
        )

        # Initialize data attributes
        self.glass_brain_data: Optional[np.ndarray] = None  # (n_sources, 3, n_times)
        self.butterfly_data: Optional[np.ndarray] = None  # (n_sources, n_times)
        self.source_coords: Optional[np.ndarray] = None  # (n_sources, 3)
        self.time_values: Optional[np.ndarray] = None  # (n_times,)
        self.region_of_brain: Optional[str] = region  # Region of brain to visualize
        self.cmap: Union[str, List] = cmap  # Colorscale for heatmaps
        self.show_max_only: bool = show_max_only  # Control butterfly plot display mode
        # Threshold for displaying arrows
        self.arrow_threshold: Optional[Union[float, str]] = arrow_threshold
        # Scale factor for arrow length
        self.arrow_scale: float = arrow_scale
        self.is_jupyter_mode: bool = False  # Track if running in Jupyter mode
        self.realtime_mode_default = (
            ["realtime"] if realtime else []
        )  # Default state for real-time mode
        self.show_labels: bool = show_labels  # Control titles and legends display
        self._current_layout_config: Optional[Dict[str, Any]] = None

        # Validate and set layout mode
        valid_layouts = ["vertical", "horizontal"]
        if layout_mode not in valid_layouts:
            raise ValueError(
                f"layout_mode must be one of {valid_layouts}, got '{layout_mode}'"
            )
        self.layout_mode: str = layout_mode

        # Set display mode and parse required views
        self.display_mode: str = display_mode
        # Parse display mode to determine required views (includes validation)
        self.brain_views = self._parse_display_mode(display_mode)

        # Load data
        if y is not None:
            self._load_ndvar_data(y)
        else:
            self._load_source_data(region)

        # Calculate and store fixed axis ranges for each view to prevent size changes
        self._calculate_view_ranges()

        # Unify view sizes to ensure all brain plots have consistent display size
        # This is especially important in horizontal layout mode
        self._unify_view_sizes_for_jupyter()

        # Calculate global colormap range across all time points for consistent visualization
        self._calculate_global_colormap_range()

        # Setup app
        self._setup_layout()
        self._setup_callbacks()

    def _load_source_data(self, region: Optional[str] = None) -> None:
        """Load MNE sample data and prepare for 2D brain visualization.

        Parameters
        ----------
        region
            Brain region to load using aparc+aseg parcellation.
            If None, loads all regions.
        """
        # Load MNE sample data
        data_ds = datasets.get_mne_sample(src="vol", ori="vector")

        # Set parcellation if region is specified
        if region is not None:
            try:
                data_ds["src"] = set_parc(data_ds["src"], region)
                self.region_of_brain = region
            except Exception as e:
                print(f"Failed to apply parcellation {region}: {e}")
                print("Using full brain data instead")
                self.region_of_brain = "Full Brain"
        else:
            self.region_of_brain = "Full Brain"

        # Average over trials/cases
        src_ndvar = data_ds["src"].mean("case")

        # Extract coordinates and data
        self.glass_brain_data = src_ndvar.get_data(("source", "space", "time"))
        self.source_coords = src_ndvar.source.coordinates  # (n_sources, 3)
        self.time_values = src_ndvar.time.times

        # Store source space info
        self.source_space: Any = src_ndvar.source
        if hasattr(self.source_space, "parc"):
            self.parcellation: Any = self.source_space.parc
        else:
            self.parcellation: Optional[Any] = None

        # Compute norm for butterfly plot
        self.butterfly_data = np.linalg.norm(self.glass_brain_data, axis=1)

    def _load_ndvar_data(self, y: NDVar) -> None:
        """Load data from NDVar directly.

        Parameters
        ----------
        y
            Data with dimensions ([case,] time, source[, space]).
        """
        if y.has_case:
            y = y.mean("case")

        # Extract source dimension info
        source = y.get_dim("source")
        self.source_coords = source.coordinates
        self.time_values = y.time.times

        # Store source space info
        self.source_space: Any = source
        if hasattr(self.source_space, "parc"):
            self.parcellation: Any = self.source_space.parc
            self.region_of_brain = str(self.parcellation)
        else:
            self.parcellation: Optional[Any] = None
            self.region_of_brain = "Full Brain"

        # Handle space dimension (vector data)
        if y.has_dim("space"):
            # Extract 3D vector data
            self.glass_brain_data = y.get_data(
                ("source", "space", "time")
            )  # (n_sources, 3, n_times)
            # Compute norm for butterfly plot
            self.butterfly_data = np.linalg.norm(self.glass_brain_data, axis=1)
        else:
            # Scalar data - no space dimension
            self.glass_brain_data = y.get_data(
                ("source", "time")
            )  # (n_sources, n_times)
            self.butterfly_data = self.glass_brain_data.copy()
            # Expand to 3D for consistency (assuming scalar represents magnitude)
            # (n_sources, 1, n_times)
            self.glass_brain_data = self.glass_brain_data[:, np.newaxis, :]

    def _parse_display_mode(self, mode: str) -> List[str]:
        """Parse display_mode string into list of required brain views.

        Parameters
        ----------
        mode
            Display mode string (e.g., 'ortho', 'x', 'xz')

        Returns
        -------
        List[str]
            List of brain view types to generate
        """
        mode_mapping = {
            "ortho": ["sagittal", "coronal", "axial"],  # Traditional 3-view
            "x": ["sagittal"],
            "y": ["coronal"],
            "z": ["axial"],
            "xz": ["sagittal", "axial"],
            "yx": ["coronal", "sagittal"],
            "yz": ["coronal", "axial"],
            "l": ["left_hemisphere"],  # Left hemisphere view
            "r": ["right_hemisphere"],  # Right hemisphere view
            "lr": ["left_hemisphere", "right_hemisphere"],  # Both hemispheres
            "lzr": [
                "left_hemisphere",
                "axial",
                "right_hemisphere",
            ],  # Left + Axial + Right
            "lyr": [
                "left_hemisphere",
                "coronal",
                "right_hemisphere",
            ],  # Left + Coronal + Right (GlassBrain default)
            "lzry": [
                "left_hemisphere",
                "axial",
                "right_hemisphere",
                "coronal",
            ],  # Left + Axial + Right + Coronal
            "lyrz": [
                "left_hemisphere",
                "coronal",
                "right_hemisphere",
                "axial",
            ],  # Left + Coronal + Right + Axial
        }

        if mode in mode_mapping:
            return mode_mapping[mode]
        else:
            raise ValueError(f"Unsupported display_mode: {mode}")

    def _calculate_view_ranges(self) -> None:
        """Calculate fixed axis ranges for each brain view to prevent size changes.

        This ensures that brain plots maintain consistent size across all time points.
        """
        if self.source_coords is None:
            self.view_ranges = {}
            return

        coords = self.source_coords
        self.view_ranges = {}

        for view_name in self.brain_views:
            # Get the appropriate coordinate projections for each view
            if view_name == "axial":  # Z view (X vs Y)
                x_coords = coords[:, 0]
                y_coords = coords[:, 1]
            elif view_name == "sagittal":  # X view (Y vs Z)
                x_coords = coords[:, 1]
                y_coords = coords[:, 2]
            elif view_name == "coronal":  # Y view (X vs Z)
                x_coords = coords[:, 0]
                y_coords = coords[:, 2]
            elif view_name == "left_hemisphere":  # Left hemisphere (Y vs Z, X <= 0)
                # Calculate range using ALL coordinates (no masking)
                # This ensures left and right hemisphere views are aligned
                x_coords = -coords[:, 1]  # Flipped Y (all points)
                y_coords = coords[:, 2]  # Z (all points)
            elif view_name == "right_hemisphere":  # Right hemisphere (Y vs Z, X >= 0)
                # Calculate range using ALL coordinates (no masking)
                # This ensures left and right hemisphere views are aligned
                x_coords = coords[:, 1]  # Y (all points)
                y_coords = coords[:, 2]  # Z (all points)
            else:
                # Fallback for unknown views
                x_coords = coords[:, 0]
                y_coords = coords[:, 1]

            # Calculate ranges with some padding
            x_min, x_max = x_coords.min(), x_coords.max()
            y_min, y_max = y_coords.min(), y_coords.max()

            # Add 5% padding on each side
            x_range = x_max - x_min
            y_range = y_max - y_min
            x_padding = x_range * 0.05 if x_range > 0 else 0.01
            y_padding = y_range * 0.05 if y_range > 0 else 0.01

            self.view_ranges[view_name] = {
                "x": [x_min - x_padding, x_max + x_padding],
                "y": [y_min - y_padding, y_max + y_padding],
            }

    def _unify_view_sizes_for_jupyter(self) -> None:
        """Unify view sizes for Jupyter mode to ensure consistent display.

        This method adjusts all brain view ranges to have the same width and height,
        making them appear uniform in size when displayed in Jupyter notebooks.
        Only called when using show_in_jupyter().
        """
        if not self.view_ranges:
            return

        # Calculate the maximum width and height across all views
        max_x_width = max(
            ranges["x"][1] - ranges["x"][0] for ranges in self.view_ranges.values()
        )
        max_y_width = max(
            ranges["y"][1] - ranges["y"][0] for ranges in self.view_ranges.values()
        )

        # Use the larger of the two to ensure square-ish plots with equal sizing
        max_width = max(max_x_width, max_y_width)

        # Update all views to use the unified maximum range
        for view_name in self.view_ranges:
            # Get current center
            x_center = (
                self.view_ranges[view_name]["x"][0]
                + self.view_ranges[view_name]["x"][1]
            ) / 2
            y_center = (
                self.view_ranges[view_name]["y"][0]
                + self.view_ranges[view_name]["y"][1]
            ) / 2

            # Set new range centered around the same point with max width
            self.view_ranges[view_name]["x"] = [
                x_center - max_width / 2,
                x_center + max_width / 2,
            ]
            self.view_ranges[view_name]["y"] = [
                y_center - max_width / 2,
                y_center + max_width / 2,
            ]

    def _calculate_global_colormap_range(self) -> None:
        """Calculate global min/max activity across all time points for fixed colormap.

        This ensures consistent color mapping across time, making it easier to
        compare activity levels at different time points.
        """
        if self.glass_brain_data is None:
            self.global_vmin = 0.0
            self.global_vmax = 1.0
            return

        # Calculate activity magnitude across all time points
        if self.glass_brain_data.ndim == 3:  # Vector data (n_sources, 3, n_times)
            # Compute norm for each source at each time point
            all_magnitudes = np.linalg.norm(
                self.glass_brain_data, axis=1
            )  # (n_sources, n_times)
        else:  # Scalar data (n_sources, n_times)
            all_magnitudes = self.glass_brain_data

        # Get global min/max across all sources and all time points
        self.global_vmin = np.min(all_magnitudes)
        self.global_vmax = np.max(all_magnitudes)

        # Ensure we have a valid range (avoid zero range)
        if self.global_vmax - self.global_vmin < 1e-10:
            self.global_vmax = self.global_vmin + 1.0

    def _get_layout_config(self) -> Dict[str, Any]:
        """Get layout configuration based on layout_mode, display_mode and environment."""
        # Get number of brain views for this display mode
        num_views = len(self.brain_views)

        # Base configurations for different layout modes
        layout_configs = {
            "vertical": {
                "butterfly_width": "100%",
                "brain_width": self._get_brain_width_for_views(num_views, "vertical"),
                "brain_margin": {"jupyter": "1.5%", "browser": "0.5%"},
                "plot_height": {"jupyter": "250px", "browser": "450px"},
                "butterfly_height": {"jupyter": "300px", "browser": "400px"},
                "container_padding": {"jupyter": "2px", "browser": "5px"},
                "arrangement": "vertical",
            },
            "horizontal": {
                "butterfly_width": "30%",
                "brain_width": self._get_brain_width_for_views(num_views, "horizontal"),
                "brain_margin": {"jupyter": "0px", "browser": "0px"},
                "plot_height": {
                    "jupyter": "200px",
                    "browser": "350px",
                },  # Match brain figure height
                "butterfly_height": {
                    "jupyter": "200px",
                    "browser": "350px",
                },  # Match butterfly figure height
                "container_padding": {"jupyter": "5px", "browser": "10px"},
                "arrangement": "horizontal",
            },
        }

        base_config = layout_configs[self.layout_mode]
        env = "jupyter" if self.is_jupyter_mode else "browser"

        # Build final configuration
        config = {
            "butterfly_width": base_config["butterfly_width"],
            "brain_width": base_config["brain_width"][env],
            "brain_margin": base_config["brain_margin"][env],
            "plot_height": base_config["plot_height"][env],
            "butterfly_height": base_config["butterfly_height"][env],
            "container_padding": base_config["container_padding"][env],
            "arrangement": base_config["arrangement"],
            "num_views": num_views,
            "brain_views": self.brain_views,
        }

        # Special adjustments for 4-view modes (lzry, lyrz) in horizontal layout
        if (
            self.layout_mode == "horizontal"
            and self.display_mode in ["lzry", "lyrz"]
            and num_views == 4
        ):
            config["brain_margin"] = "0px"  # No margin between brain plots
            config["butterfly_width"] = (
                "25%"  # Smaller butterfly plot: 25% + 4*16% = ~90%
            )

        return config

    def _estimate_jupyter_iframe_height(self) -> Optional[int]:
        """Estimate iframe height so plots fill the cell without stretching."""
        if not self.is_jupyter_mode:
            return None

        config = getattr(self, "_current_layout_config", None)
        if not config:
            return None

        def _to_pixels(value: Any) -> Optional[int]:
            if value is None:
                return None
            if isinstance(value, (int, float)):
                return int(value)
            if isinstance(value, str) and value.endswith("px"):
                try:
                    return int(float(value[:-2]))
                except ValueError:
                    return None
            return None

        butterfly_height = _to_pixels(config.get("butterfly_height"))
        brain_height = _to_pixels(config.get("plot_height"))

        # Calculate total height based on actual layout structure
        if self.layout_mode == "vertical":
            # Vertical: butterfly on top, brains below, stacked
            dynamic_height = (butterfly_height or 0) + (brain_height or 0)
            static_offset = 80  # Status, padding, margins
            total_height = dynamic_height + static_offset
        else:
            # Horizontal layout actual structure:
            # - Colorbar row: ~120px (80px graph + 40px container padding/margins)
            # - Main content row: 200px (butterfly and brains side-by-side)
            # - Status row: ~50px (text + padding)
            # - Container padding: 10px
            colorbar_row_height = 120
            main_content_height = max(butterfly_height or 0, brain_height or 0)
            status_row_height = 50
            container_padding_total = 10

            total_height = (
                colorbar_row_height
                + main_content_height
                + status_row_height
                + container_padding_total
            )

            # Skip the normal calculation for horizontal mode
            dynamic_height = None
            static_offset = None

        # Ensure we reserve enough space even if parsing failed
        return max(total_height, 200)

    def _get_brain_width_for_views(
        self, num_views: int, layout_mode: str
    ) -> Dict[str, str]:
        """Calculate brain view width based on number of views and layout mode.

        For horizontal mode, we pre-allocate space for butterfly plot and colorbar,
        then divide the remaining space equally among brain plots to ensure uniform size.
        """
        if layout_mode == "vertical":
            # In vertical mode, views are arranged horizontally below butterfly plot
            if num_views == 1:
                return {"jupyter": "98%", "browser": "98%"}
            elif num_views == 2:
                return {"jupyter": "48%", "browser": "48%"}
            else:  # 3 or more views
                return {"jupyter": "30%", "browser": "32%"}
        else:  # horizontal mode
            # Pre-allocate space for butterfly plot
            # Total available: 100%
            # - Butterfly plot: 25%
            # - Remaining for brain plots: 75%

            butterfly_width = 30  # Butterfly takes 30%
            available_for_brains = 100 - butterfly_width  # 75%

            # Divide remaining space equally among all brain plots
            brain_width = available_for_brains / num_views
            brain_width_str = f"{brain_width:.2f}%"

            return {"jupyter": brain_width_str, "browser": brain_width_str}

    def _create_brain_view_containers(
        self,
        brain_plots: Dict[str, go.Figure],
        brain_height: str,
        brain_width: str,
        brain_margin: str,
    ) -> List:
        """Create dynamic brain view containers based on display_mode."""
        containers = []

        for view_name in self.brain_views:
            container = html.Div(
                [
                    dcc.Graph(
                        id=f"brain-{view_name}-plot",
                        figure=brain_plots[view_name],
                        style={"height": brain_height},
                    )
                ],
                style={
                    "width": brain_width,
                    "display": "inline-block",
                    "margin": brain_margin,
                },
            )
            containers.append(container)

        return containers

    def _create_brain_view_containers_horizontal(
        self,
        brain_plots: Dict[str, go.Figure],
        brain_height: str,
        brain_width: str,
        brain_margin: str,
    ) -> List:
        """Create dynamic brain view containers for horizontal layout."""
        containers = []

        for i, view_name in enumerate(self.brain_views):
            container = html.Div(
                [
                    dcc.Graph(
                        id=f"brain-{view_name}-plot",
                        figure=brain_plots[view_name],
                        style={
                            "height": brain_height,
                            "width": "100%",
                            "margin": "0",
                            "padding": "0",
                        },
                        config={"displayModeBar": False},
                    )
                ],
                style={
                    "width": brain_width,
                    "display": "inline-block",
                    "verticalAlign": "top",
                    "margin": "0",
                    "padding": "0",
                    "boxSizing": "border-box",
                },
            )
            containers.append(container)

            # Add line break after every 2 views only for modes with more than 4 views
            # For 3-view modes (ortho, lyr, lzr) and 4-view modes (lzry, lyrz), keep all in one row
            if (
                len(self.brain_views) > 4
                and (i + 1) % 2 == 0
                and i < len(self.brain_views) - 1
            ):
                line_break = html.Div(style={"width": "100%", "height": "0px"})
                containers.append(line_break)

        return containers

    def _setup_layout(self) -> None:
        """Setup the Dash app layout based on layout_mode."""
        # Get layout configuration first
        config = self._get_layout_config()
        self._current_layout_config = config

        # Extract butterfly height from config
        butterfly_height = None
        if "butterfly_height" in config:
            butterfly_height_str = config["butterfly_height"]
            if isinstance(butterfly_height_str, str) and butterfly_height_str.endswith(
                "px"
            ):
                try:
                    butterfly_height = int(float(butterfly_height_str[:-2]))
                except ValueError:
                    pass

        # Create initial figures with configured height
        initial_butterfly = self._create_butterfly_plot(
            0, figure_height=butterfly_height
        )
        initial_brain_plots = self._create_2d_brain_projections_plotly(0)

        # Setup layout based on mode
        if self.layout_mode == "horizontal":
            self._setup_horizontal_layout(
                initial_butterfly, initial_brain_plots, config
            )
        else:
            self._setup_vertical_layout(initial_butterfly, initial_brain_plots, config)

    def _setup_vertical_layout(
        self, initial_butterfly, initial_brain_plots, config
    ) -> None:
        """Setup traditional vertical layout (butterfly top, brain views below)."""
        # Build butterfly and brain styles
        if self.layout_mode == "vertical":
            butterfly_style = {
                "width": config["butterfly_width"],
                "margin-bottom": "20px" if not self.is_jupyter_mode else "10px",
            }
        else:
            butterfly_style = {"width": config["butterfly_width"]}

        butterfly_graph_style = {"height": config["butterfly_height"]}
        brain_height = config["plot_height"]
        brain_width = config["brain_width"]
        brain_margin = config["brain_margin"]
        container_padding = config["container_padding"]

        self.app.layout = html.Div(
            [
                html.H1(
                    "Eelbrain Plotly 2D Brain Visualization",
                    style={"textAlign": "center", "margin": "10px 0"},
                ),
                # Real-time mode switch
                dcc.Checklist(
                    id="realtime-mode-switch",
                    options=[
                        {"label": "Real-time Update on Hover", "value": "realtime"}
                    ],
                    value=self.realtime_mode_default,
                    style={"textAlign": "center", "margin": "10px 0"},
                ),
                # Hidden stores for state management
                dcc.Store(id="selected-time-idx", data=0),
                dcc.Store(id="selected-source-idx", data=None),
                # Main content - arranged vertically
                html.Div(
                    [
                        # Top: Butterfly plot
                        html.Div(
                            [
                                dcc.Graph(
                                    id="butterfly-plot",
                                    figure=initial_butterfly,
                                    style=butterfly_graph_style,
                                )
                            ],
                            style=butterfly_style,
                        ),
                        # Bottom: 2D Brain projections using Plotly
                        html.Div(
                            [
                                # Dynamic brain view plots based on display_mode
                                html.Div(
                                    self._create_brain_view_containers(
                                        initial_brain_plots,
                                        brain_height,
                                        brain_width,
                                        brain_margin,
                                    ),
                                    style={"textAlign": "center"},
                                ),
                                # Status indicator
                                html.Div(
                                    id="update-status",
                                    children="Click on butterfly plot to update brain views",
                                    style={
                                        "textAlign": "center",
                                        "padding": "10px",
                                        "fontStyle": "italic",
                                        "color": "#666",
                                    },
                                ),
                            ],
                            style={"width": "100%"},
                        ),
                    ]
                ),
                # Info panel (hidden)
                html.Div(
                    id="info-panel",
                    style={"display": "none"},
                ),
            ],
            style={"width": "100%", "height": "auto", "padding": container_padding},
        )

    def _create_horizontal_colorbar(self) -> go.Figure:
        """Create a standalone horizontal colorbar figure."""
        fig = go.Figure()

        # Add invisible scatter trace just for the colorbar
        fig.add_trace(
            go.Scatter(
                x=[None],
                y=[None],
                mode="markers",
                marker=dict(
                    colorscale=self.cmap,
                    showscale=True,
                    cmin=self.global_vmin,
                    cmax=self.global_vmax,
                    colorbar=dict(
                        thickness=20,
                        len=0.8,
                        x=0.5,
                        xanchor="center",
                        y=0.5,
                        yanchor="middle",
                        orientation="h",
                    ),
                ),
                showlegend=False,
                hoverinfo="skip",
            )
        )

        # Minimal layout - just show the colorbar
        fig.update_layout(
            height=80,
            margin=dict(l=0, r=0, t=0, b=0),
            paper_bgcolor="rgba(0,0,0,0)",
            plot_bgcolor="rgba(0,0,0,0)",
            xaxis=dict(visible=False),
            yaxis=dict(visible=False),
        )

        return fig

    def _setup_horizontal_layout(
        self, initial_butterfly, initial_brain_plots, config
    ) -> None:
        """Setup horizontal layout (butterfly left, brain views right)."""
        butterfly_graph_style = {"height": config["butterfly_height"]}
        brain_height = config["plot_height"]
        brain_width = config["brain_width"]
        brain_margin = config["brain_margin"]
        container_padding = config["container_padding"]

        # Create horizontal colorbar
        colorbar_fig = self._create_horizontal_colorbar()

        self.app.layout = html.Div(
            [
                # Hidden stores for state management
                dcc.Store(id="selected-time-idx", data=0),
                dcc.Store(id="selected-source-idx", data=None),
                # Top row: Realtime switch (left) and Colorbar (right)
                html.Div(
                    [
                        # Left: Real-time mode switch above butterfly plot area
                        html.Div(
                            [
                                dcc.Checklist(
                                    id="realtime-mode-switch",
                                    options=[
                                        {
                                            "label": "Real-time Update on Hover",
                                            "value": "realtime",
                                        }
                                    ],
                                    value=self.realtime_mode_default,
                                    style={"textAlign": "center", "marginTop": "20px"},
                                )
                            ],
                            style={
                                "width": "35%",
                                "display": "inline-block",
                                "verticalAlign": "top",
                            },
                        ),
                        # Right: Horizontal colorbar above brain plots
                        html.Div(
                            [
                                dcc.Graph(
                                    id="horizontal-colorbar",
                                    figure=colorbar_fig,
                                    style={"height": "80px"},
                                    config={"displayModeBar": False},
                                )
                            ],
                            style={
                                "width": "65%",
                                "display": "inline-block",
                                "verticalAlign": "top",
                                "textAlign": "center",
                            },
                        ),
                    ],
                    style={
                        "marginTop": "0px",
                        "marginBottom": "0px",
                    },
                ),
                # Main content - arranged horizontally
                html.Div(
                    [
                        # Left: Butterfly plot (compact)
                        html.Div(
                            [
                                dcc.Graph(
                                    id="butterfly-plot",
                                    figure=initial_butterfly,
                                    style={
                                        "height": butterfly_graph_style["height"],
                                        "width": "100%",
                                        "margin": "0",
                                        "padding": "0",
                                    },
                                    config={"displayModeBar": False},
                                )
                            ],
                            style={
                                "width": config["butterfly_width"],
                                "display": "inline-block",
                                "verticalAlign": "top",
                                "margin": "0",
                                "padding": "0",
                                "boxSizing": "border-box",
                            },
                        )
                    ]
                    + self._create_brain_view_containers_horizontal(
                        initial_brain_plots, brain_height, brain_width, brain_margin
                    ),
                    style={
                        "marginBottom": "0px",
                        "fontSize": "0",
                    },
                ),
                # Status indicator
                html.Div(
                    id="update-status",
                    children="Click on butterfly plot to update brain views | Hover for real-time updates",
                    style={
                        "textAlign": "center",
                        "padding": "5px",
                        "margin": "0",
                        "fontStyle": "italic",
                        "color": "#666",
                        "fontSize": "12px",
                    },
                ),
                # Info panel (hidden)
                html.Div(
                    id="info-panel",
                    style={"display": "none"},
                ),
            ],
            style={
                "width": "100%",
                "height": "auto",
                "maxHeight": "100%",
                "padding": container_padding,
                "margin": "0",
                "overflow": "hidden",
            },
        )

    def _setup_callbacks(self) -> None:
        """Setup all Dash callbacks."""

        @self.app.callback(
            Output("butterfly-plot", "figure"), Input("selected-time-idx", "data")
        )
        def update_butterfly(time_idx: int) -> go.Figure:
            if time_idx is None:
                time_idx = 0
            # Get butterfly height from current config
            config = getattr(self, "_current_layout_config", None)
            butterfly_height = None
            if config and "butterfly_height" in config:
                butterfly_height_str = config["butterfly_height"]
                if isinstance(
                    butterfly_height_str, str
                ) and butterfly_height_str.endswith("px"):
                    try:
                        butterfly_height = int(float(butterfly_height_str[:-2]))
                    except ValueError:
                        pass
            return self._create_butterfly_plot(time_idx, figure_height=butterfly_height)

        # Dynamic brain plot outputs based on display_mode
        brain_outputs = [
            Output(f"brain-{view_name}-plot", "figure")
            for view_name in self.brain_views
        ]

        @self.app.callback(
            brain_outputs,
            Input("selected-time-idx", "data"),
            Input("selected-source-idx", "data"),
        )
        def update_brain_projections(time_idx: int, source_idx: int):
            if time_idx is None:
                time_idx = 0

            try:
                brain_plots = self._create_2d_brain_projections_plotly(
                    time_idx, source_idx
                )
                return tuple(brain_plots[view_name] for view_name in self.brain_views)
            except Exception:
                # Return empty plots on error
                empty_fig = go.Figure()
                empty_fig.add_annotation(
                    text="Error loading brain data",
                    xref="paper",
                    yref="paper",
                    x=0.5,
                    y=0.5,
                    showarrow=False,
                )
                return tuple(empty_fig for _ in self.brain_views)

        @self.app.callback(
            Output("selected-time-idx", "data"),
            Output("selected-source-idx", "data"),
            Output("realtime-mode-switch", "value"),
            Input("butterfly-plot", "clickData"),
            Input("butterfly-plot", "hoverData"),
            State("realtime-mode-switch", "value"),
        )
        def handle_butterfly_interaction(
            click_data: Optional[Dict[str, Any]],
            hover_data: Optional[Dict[str, Any]],
            realtime_value: List[str],
        ) -> tuple[Any, Any, Any]:
            """Handle user interaction with butterfly plot.

            Uses hoverData with spikesnap="cursor" for precise time selection.
            The spike follows the mouse cursor (not just data points), giving
            direct access to mouse x-coordinate.

            - Real-time mode: Updates on hover (dynamic)
            - Normal mode: Updates on click (explicit selection)
            """
            ctx = dash.callback_context
            if not ctx.triggered or self.time_values is None:
                return dash.no_update, dash.no_update, dash.no_update

            triggered_id = ctx.triggered[0]["prop_id"]
            is_realtime = realtime_value and "realtime" in realtime_value

            # Handle hover events in real-time mode
            # With spikesnap="cursor", point["x"] is the actual mouse x-coordinate
            if "hoverData" in triggered_id and is_realtime:
                if not hover_data:
                    return dash.no_update, dash.no_update, dash.no_update

                try:
                    point = hover_data["points"][0]
                    hover_time = point["x"]  # Direct mouse x-coordinate from cursor
                    time_idx = np.argmin(np.abs(self.time_values - hover_time))
                    # Do not update source index on hover to avoid frantic updates
                    return time_idx, dash.no_update, dash.no_update
                except (KeyError, IndexError, TypeError):
                    return dash.no_update, dash.no_update, dash.no_update

            # Handle click events in normal mode
            if "clickData" in triggered_id:
                if not click_data:
                    return dash.no_update, dash.no_update, dash.no_update

                try:
                    point = click_data["points"][0]
                    clicked_time = point["x"]  # Time from clicked data point
                    time_idx = np.argmin(np.abs(self.time_values - clicked_time))
                    source_idx = point.get("customdata", None)

                    # If in real-time mode, a click will select the time and disable
                    # real-time mode for focused inspection
                    new_realtime_value = [] if is_realtime else dash.no_update

                    return time_idx, source_idx, new_realtime_value
                except (KeyError, IndexError, TypeError):
                    return dash.no_update, dash.no_update, dash.no_update

            return dash.no_update, dash.no_update, dash.no_update

        @self.app.callback(
            Output("update-status", "children"),
            Output("update-status", "style"),
            Input("selected-time-idx", "data"),
        )
        def update_status(time_idx: int) -> tuple[str, Dict[str, str]]:
            # Always show the initial hint, don't show update messages
            status_text = "Click on butterfly plot to update brain views"
            status_style = {
                "textAlign": "center",
                "padding": "5px",
                "margin": "0",
                "fontStyle": "italic",
                "fontSize": "12px",
                "color": "#666",
            }
            return status_text, status_style

        @self.app.callback(
            Output("info-panel", "children"),
            Input("selected-time-idx", "data"),
            Input("selected-source-idx", "data"),
        )
        def update_info(time_idx: int, source_idx: int) -> html.P:
            info = []

            if (
                self.time_values is not None
                and time_idx is not None
                and 0 <= time_idx < len(self.time_values)
            ):
                info.append(
                    f"Time: {self.time_values[time_idx]:.3f} s (index {time_idx})"
                )

            if (
                source_idx is not None
                and self.source_coords is not None
                and 0 <= source_idx < len(self.source_coords)
            ):
                coord = self.source_coords[source_idx]
                info.append(f"Selected source: {source_idx}")
                info.append(
                    f"Coordinates: ({coord[0]:.3f}, {coord[1]:.3f}, {coord[2]:.3f}) m"
                )

            result = (
                html.P(" | ".join(info))
                if info
                else html.P("Click on the plots to interact")
            )
            return result

    def _create_butterfly_plot(
        self, selected_time_idx: int = 0, figure_height: Optional[int] = None
    ) -> go.Figure:
        """Create butterfly plot figure (internal method).

        Parameters
        ----------
        selected_time_idx
            Time index to highlight with vertical line.
        figure_height
            Optional figure height in pixels. If None, uses default based on mode.
        """
        fig = go.Figure()

        if self.butterfly_data is None or self.time_values is None:
            fig.add_annotation(
                text="No data loaded",
                xref="paper",
                yref="paper",
                x=0.5,
                y=0.5,
                showarrow=False,
            )
            return fig

        n_sources, n_times = self.butterfly_data.shape

        # Auto-scale data for visibility
        data_to_plot = self.butterfly_data.copy()
        scale_factor = 1.0
        unit_suffix = ""

        max_abs_val = np.max(np.abs(data_to_plot))
        if max_abs_val < 1e-10:
            scale_factor = 1e12
            unit_suffix = " (pA)"
        elif max_abs_val < 1e-6:
            scale_factor = 1e9
            unit_suffix = " (nA)"
        elif max_abs_val < 1e-3:
            scale_factor = 1e6
            unit_suffix = " (µA)"

        data_to_plot = data_to_plot * scale_factor

        # Calculate y-axis range for layout and clickable background
        y_min, y_max = data_to_plot.min(), data_to_plot.max()
        y_margin = (y_max - y_min) * 0.1 if y_max != y_min else 1

        # Add individual source traces only if show_max_only is False
        if not self.show_max_only:
            # Plot subset of traces for performance
            max_traces = 20
            step = max(1, n_sources // max_traces)
            indices_to_plot = list(range(0, n_sources, step))

            # Add individual traces
            for idx, i in enumerate(indices_to_plot[:10]):
                trace_data = data_to_plot[i, :]

                fig.add_trace(
                    go.Scatter(
                        x=self.time_values,
                        y=trace_data,
                        mode="lines",
                        name=f"Source {i}",
                        customdata=[i] * n_times,
                        showlegend=(idx < 3) and self.show_labels,
                        opacity=0.6,
                        line=dict(width=1),
                        hoverinfo="skip",  # Don't show in hover
                    )
                )

        # Add mean trace (always shown)
        mean_activity = np.mean(data_to_plot, axis=0)
        fig.add_trace(
            go.Scatter(
                x=self.time_values,
                y=mean_activity,
                mode="lines",
                name="Mean Activity",
                line=dict(color="red", width=3),
                showlegend=self.show_labels,
                hovertemplate="Mean: %{y:.2f}" + unit_suffix + "<extra></extra>",
            )
        )

        # Add max trace (always shown)
        max_activity = np.max(data_to_plot, axis=0)
        fig.add_trace(
            go.Scatter(
                x=self.time_values,
                y=max_activity,
                mode="lines",
                name="Max Activity",
                line=dict(color="darkblue", width=3),
                showlegend=self.show_labels,
                hovertemplate="Max: %{y:.2f}" + unit_suffix + "<extra></extra>",
            )
        )

        # Add vertical line for selected time
        if 0 <= selected_time_idx < len(self.time_values):
            selected_time = self.time_values[selected_time_idx]
            fig.add_vline(
                x=selected_time, line_width=2, line_dash="dash", line_color="blue"
            )

        # Update title based on display mode and show_labels
        if self.show_labels:
            if self.show_max_only:
                title_text = (
                    f"Source Activity Time Series - Mean & Max ({n_sources} sources)"
                )
            else:
                title_text = (
                    f"Source Activity Time Series (subset of {n_sources} sources)"
                )
            xaxis_title = "Time (s)"
            yaxis_title = f"Activity{unit_suffix}"
        else:
            title_text = None
            xaxis_title = None
            yaxis_title = None

        # Adjust layout based on mode
        if figure_height is not None:
            # Use provided height
            height = figure_height
        else:
            # Try to get height from current layout config
            config = getattr(self, "_current_layout_config", None)
            if config and "butterfly_height" in config:
                butterfly_height_str = config["butterfly_height"]
                if isinstance(
                    butterfly_height_str, str
                ) and butterfly_height_str.endswith("px"):
                    try:
                        height = int(float(butterfly_height_str[:-2]))
                    except ValueError:
                        # Fall back to mode-based defaults
                        height = 200 if self.is_jupyter_mode else 350
                else:
                    height = 200 if self.is_jupyter_mode else 350
            else:
                # Fall back to mode-based defaults
                height = 200 if self.is_jupyter_mode else 350

        if self.is_jupyter_mode:
            margin = dict(l=0, r=0, t=0, b=0)  # Tight margins for maximum space
        else:
            margin = dict(l=40, r=20, t=10, b=40)  # Moderate margins for browser

        fig.update_layout(
            title=title_text,
            xaxis_title=xaxis_title,
            yaxis_title=yaxis_title,
            autosize=True,  # Enable autosize to fill container
            xaxis=dict(
                range=[self.time_values[0], self.time_values[-1]],
                showspikes=True,  # Show vertical spike line at cursor
                spikemode="across",  # Spike goes across the plot
                spikesnap="cursor",  # Spike follows cursor, not data points
            ),
            yaxis=dict(range=[y_min - y_margin, y_max + y_margin]),
            hovermode="x unified",  # Unified hover on x-axis
            hoverdistance=-1,  # Allow hover without nearby data points
            height=height,
            margin=margin,
            showlegend=self.show_labels,  # Only show legend if show_labels is True
            # Enable clicking on the plot area
            clickmode="event+select",
        )

        return fig

    def _create_2d_brain_projections_plotly(
        self, time_idx: int = 0, source_idx: Optional[int] = None
    ) -> Dict[str, go.Figure]:
        """Create 2D brain projections using Plotly scatter plots (internal method)."""
        if (
            self.glass_brain_data is None
            or self.source_coords is None
            or self.time_values is None
        ):
            placeholder_fig = go.Figure()
            placeholder_fig.add_annotation(
                text="No brain data",
                xref="paper",
                yref="paper",
                x=0.5,
                y=0.5,
                showarrow=False,
            )
            return {view: placeholder_fig for view in self.brain_views}

        try:
            # Get time slice of data
            if time_idx >= len(self.time_values):
                time_idx = 0

            time_value = self.time_values[time_idx]

            # Get activity at this time point
            if self.glass_brain_data.ndim == 3:  # (n_sources, 3, n_times)
                time_activity = self.glass_brain_data[:, :, time_idx]  # (n_sources, 3)
                activity_magnitude = np.linalg.norm(
                    time_activity, axis=1
                )  # (n_sources,)
            else:  # (n_sources, n_times)
                activity_magnitude = self.glass_brain_data[:, time_idx]

            # Use global min/max for consistent colormap across all time points
            # This allows intuitive comparison of activity levels across time
            global_min = self.global_vmin
            global_max = self.global_vmax

            # Get figure height from current layout config
            config = getattr(self, "_current_layout_config", None)
            figure_height = None
            if config and "plot_height" in config:
                plot_height_str = config["plot_height"]
                if isinstance(plot_height_str, str) and plot_height_str.endswith("px"):
                    try:
                        figure_height = int(float(plot_height_str[:-2]))
                    except ValueError:
                        pass

            # Create brain projections
            brain_plots = {}
            views = self.brain_views

            for i, view_name in enumerate(views):
                try:
                    # Show colorbar on last view in vertical mode, hide in horizontal mode
                    if self.layout_mode == "horizontal":
                        show_colorbar = False  # Horizontal has separate colorbar
                    else:
                        show_colorbar = (
                            i == len(views) - 1
                        )  # Show on last view in vertical

                    brain_fig = self._create_plotly_brain_projection(
                        view_name,
                        self.source_coords,
                        activity_magnitude,
                        time_value,
                        source_idx,
                        show_colorbar=show_colorbar,
                        zmin=global_min,
                        zmax=global_max,
                        figure_height=figure_height,
                    )
                    brain_plots[view_name] = brain_fig
                except Exception:
                    brain_plots[view_name] = go.Figure()
                    brain_plots[view_name].add_annotation(
                        text=f"Error: {view_name}",
                        xref="paper",
                        yref="paper",
                        x=0.5,
                        y=0.5,
                        showarrow=False,
                    )

            return brain_plots

        except Exception:
            placeholder_fig = go.Figure()
            placeholder_fig.add_annotation(
                text="No brain data",
                xref="paper",
                yref="paper",
                x=0.5,
                y=0.5,
                showarrow=False,
            )
            return {
                "axial": placeholder_fig,
                "sagittal": placeholder_fig,
                "coronal": placeholder_fig,
            }

    def _create_plotly_brain_projection(
        self,
        view_name: str,
        coords: np.ndarray,
        activity: np.ndarray,
        time_value: float,
        selected_source: Optional[int] = None,
        show_colorbar: bool = True,
        zmin: float = None,
        zmax: float = None,
        figure_height: Optional[int] = None,
    ) -> go.Figure:
        """Create a Plotly plot for a specific brain view with vector arrows.

        Parameters
        ----------
        figure_height
            Optional figure height in pixels. If None, uses default based on mode.
        """
        # Show all data without filtering
        active_coords = coords
        active_activity = activity
        active_indices = np.arange(len(coords))

        # Create Plotly figure
        fig = go.Figure()

        # Get time index for vector components
        time_idx = np.argmin(np.abs(self.time_values - time_value))

        # Get vector components for active sources
        if self.glass_brain_data is not None and len(active_indices) > 0:
            # (n_active, 3) or (n_active, 1)
            active_vectors = self.glass_brain_data[active_indices, :, time_idx]
        else:
            active_vectors = None

        # Check if we have vector data (3D) or scalar data (1D)
        has_vector_data = active_vectors is not None and active_vectors.shape[1] == 3

        # Project to 2D based on view
        if view_name == "axial":  # Z view (X vs Y)
            x_coords = active_coords[:, 0]
            y_coords = active_coords[:, 1]
            if has_vector_data:
                u_vectors = active_vectors[:, 0]  # X components
                v_vectors = active_vectors[:, 1]  # Y components
            title = None
        elif view_name == "sagittal":  # X view (Y vs Z)
            x_coords = active_coords[:, 1]
            y_coords = active_coords[:, 2]
            if has_vector_data:
                u_vectors = active_vectors[:, 1]  # Y components
                v_vectors = active_vectors[:, 2]  # Z components
            title = None
        elif view_name == "coronal":  # Y view (X vs Z)
            x_coords = active_coords[:, 0]
            y_coords = active_coords[:, 2]
            if has_vector_data:
                u_vectors = active_vectors[:, 0]  # X components
                v_vectors = active_vectors[:, 2]  # Z components
            title = None
        elif (
            view_name == "left_hemisphere"
        ):  # Left hemisphere lateral view (Y vs Z, X <= 0)
            # Filter for left hemisphere (include midline voxels with X=0)
            left_mask = active_coords[:, 0] <= 0
            if np.any(left_mask):
                active_coords = active_coords[left_mask]
                active_activity = active_activity[left_mask]
                active_indices = active_indices[left_mask]
                if has_vector_data:
                    active_vectors = active_vectors[left_mask]

            # For left hemisphere, flip Y coordinates to match neuroimaging convention
            x_coords = -active_coords[:, 1]  # Negative Y coordinates (flipped)
            y_coords = active_coords[:, 2]  # Z coordinates
            if has_vector_data:
                u_vectors = -active_vectors[:, 1]  # Negative Y components (flipped)
                v_vectors = active_vectors[:, 2]  # Z components
            title = None
        elif (
            view_name == "right_hemisphere"
        ):  # Right hemisphere lateral view (Y vs Z, X >= 0)
            # Filter for right hemisphere (include midline voxels with X=0)
            right_mask = active_coords[:, 0] >= 0
            if np.any(right_mask):
                active_coords = active_coords[right_mask]
                active_activity = active_activity[right_mask]
                active_indices = active_indices[right_mask]
                if has_vector_data:
                    active_vectors = active_vectors[right_mask]

            x_coords = active_coords[:, 1]  # Y coordinates
            y_coords = active_coords[:, 2]  # Z coordinates
            if has_vector_data:
                u_vectors = active_vectors[:, 1]  # Y components
                v_vectors = active_vectors[:, 2]  # Z components
            title = None
        else:
            # Fallback for unknown view types
            x_coords = active_coords[:, 0]
            y_coords = active_coords[:, 1]
            if has_vector_data:
                u_vectors = active_vectors[:, 0]
                v_vectors = active_vectors[:, 1]
            title = f"Unknown View: {view_name}"

        if len(active_coords) > 0:
            # Create data-driven grid using unique coordinate values
            unique_x = np.unique(x_coords)
            unique_y = np.unique(y_coords)

            # Create grid boundaries around each unique coordinate point
            x_spacing = np.diff(unique_x).min() / 2 if len(unique_x) > 1 else 0.001
            y_spacing = np.diff(unique_y).min() / 2 if len(unique_y) > 1 else 0.001

            # Create grid boundaries: small intervals around each data point
            x_edges = []
            for i, x_val in enumerate(unique_x):
                if i == 0:
                    x_edges.append(x_val - x_spacing)
                x_edges.append(x_val + x_spacing)

            y_edges = []
            for i, y_val in enumerate(unique_y):
                if i == 0:
                    y_edges.append(y_val - y_spacing)
                y_edges.append(y_val + y_spacing)

            x_edges = np.array(x_edges)
            y_edges = np.array(y_edges)

            # Use binned_statistic_2d to get maximum value per bin
            H_max, x_edges_used, y_edges_used, _ = binned_statistic_2d(
                x_coords,
                y_coords,
                active_activity,
                statistic="max",  # Take maximum value in each bin
                bins=[x_edges, y_edges],
            )

            # Use grid center points for display
            x_centers = (x_edges_used[:-1] + x_edges_used[1:]) / 2
            y_centers = (y_edges_used[:-1] + y_edges_used[1:]) / 2

            # Set NaN values to NaN to make them transparent in heatmap
            # binned_statistic_2d returns NaN for empty bins
            H_display = H_max.copy()  # Use maximum value per bin

            # Add heatmap trace
            fig.add_trace(
                go.Heatmap(
                    x=x_centers,
                    y=y_centers,
                    z=H_display.T,  # Transpose to match Plotly orientation
                    colorscale=self.cmap,
                    colorbar=(
                        dict(
                            title="",
                            thickness=12,  # Thinner colorbar for less space usage
                            len=0.7,  # Shorter colorbar (70% of plot height)
                            x=1.15,  # Position further outside to avoid squeezing brain plot
                            xanchor="left",  # Anchor to the left of the colorbar
                            xpad=0,  # No padding between plot and colorbar
                        )
                        if show_colorbar
                        else None
                    ),
                    showscale=show_colorbar,
                    zmin=zmin,
                    zmax=zmax,
                    hovertemplate="Activity: %{z:.3f}<extra></extra>",  # Show heatmap values
                )
            )

            # Update layout to have white background
            fig.update_layout(plot_bgcolor="white", paper_bgcolor="white")

            # Add vector arrows if we have vector data (not scalar data)
            if has_vector_data:
                # Convert relative arrow_scale (user parameter, default=1.0) to absolute scale
                # Base scale of 0.025 provides good default visualization
                arrow_scale = self.arrow_scale * 0.025

                # Calculate arrow magnitudes for filtering
                arrow_magnitudes = np.linalg.norm(active_vectors, axis=1)

                # Determine threshold for showing arrows
                if self.arrow_threshold is None:
                    # Show all arrows
                    show_arrow_mask = np.ones(len(active_vectors), dtype=bool)
                elif self.arrow_threshold == "auto":
                    # Use 10% of maximum magnitude as threshold
                    threshold_value = 0.1 * np.max(arrow_magnitudes)
                    show_arrow_mask = arrow_magnitudes > threshold_value
                else:
                    # Use specified threshold
                    threshold_value = float(self.arrow_threshold)
                    show_arrow_mask = arrow_magnitudes > threshold_value

                # Group sources by 2D position and select the one with maximum ACTIVITY
                # (not 2D projected magnitude) for each position.
                # Multiple 3D sources can project to the same 2D position, so we need
                # to select one. We choose the source with highest activity because
                # that's what we display in the hover and heatmap.
                position_to_max_idx = {}

                # Check all source points
                for i in range(len(active_coords)):
                    # Only consider arrows that meet the threshold criteria
                    if not show_arrow_mask[i]:
                        continue

                    # Create position key (rounded to avoid floating point precision
                    # issues)
                    pos_key = (round(x_coords[i], 6), round(y_coords[i], 6))

                    # If this position hasn't been seen, or current source has larger
                    # ACTIVITY (3D magnitude), select it.
                    # This ensures the displayed arrow shows the maximum activity value
                    # for that 2D position, matching the heatmap and hover display.
                    if (
                        pos_key not in position_to_max_idx
                        or active_activity[i]
                        > active_activity[position_to_max_idx[pos_key]]
                    ):
                        position_to_max_idx[pos_key] = i

                # OPTIMIZED BATCH ARROW RENDERING
                if position_to_max_idx:
                    # Extract arrow data for selected sources
                    selected_indices = list(position_to_max_idx.values())
                    arrow_x = x_coords[selected_indices]
                    arrow_y = y_coords[selected_indices]
                    arrow_u = u_vectors[selected_indices]
                    arrow_v = v_vectors[selected_indices]
                    # Get the actual activity (3D magnitude) for hover display
                    arrow_activities = active_activity[selected_indices]

                    # Create all arrows using Plotly quiver plot (fastest method)
                    self._create_quiver_arrows(
                        fig,
                        arrow_x,
                        arrow_y,
                        arrow_u,
                        arrow_v,
                        arrow_scale,
                        activity_values=arrow_activities,
                    )

            # Highlight selected source if provided
            if selected_source is not None and selected_source in active_indices:
                selected_pos = np.where(active_indices == selected_source)[0]
                if len(selected_pos) > 0:
                    pos = selected_pos[0]
                    fig.add_trace(
                        go.Scatter(
                            x=[x_coords[pos]],
                            y=[y_coords[pos]],
                            mode="markers",
                            marker=dict(
                                size=12,
                                color="cyan",
                                symbol="circle-open",
                                line=dict(width=3),
                            ),
                            name="Selected Source",
                            showlegend=False,
                            hovertemplate="SELECTED SOURCE<extra></extra>",
                        )
                    )

                    # Highlight selected source arrow if vectors available
                    if has_vector_data:
                        # Check if the selected source arrow meets the threshold
                        selected_arrow_magnitude = np.linalg.norm(active_vectors[pos])
                        show_selected_arrow = True

                        if self.arrow_threshold is not None:
                            if self.arrow_threshold == "auto":
                                threshold_value = 0.1 * np.max(
                                    np.linalg.norm(active_vectors, axis=1)
                                )
                            else:
                                threshold_value = float(self.arrow_threshold)
                            show_selected_arrow = (
                                selected_arrow_magnitude > threshold_value
                            )

                        if show_selected_arrow:
                            x_start = x_coords[pos]
                            y_start = y_coords[pos]

                            # Add highlighted arrow for selected source (using quiver)
                            self._create_quiver_arrows(
                                fig,
                                np.array([x_start]),
                                np.array([y_start]),
                                np.array([u_vectors[pos]]),
                                np.array([v_vectors[pos]]),
                                arrow_scale,
                                color="cyan",
                                width=2,
                                size=1.0,
                            )
        else:
            # Add annotation if no active sources
            fig.add_annotation(
                text=f"No active sources for {view_name} view",
                xref="paper",
                yref="paper",
                x=0.5,
                y=0.5,
                showarrow=False,
            )

        # Update layout based on mode
        # Use consistent right margin for all plots to ensure uniform size
        if figure_height is not None:
            # Use provided height
            height = figure_height
        elif self.is_jupyter_mode:
            height = 200
        else:
            height = 450  # Larger height for external browser mode

        if self.is_jupyter_mode:
            margin = dict(l=0, r=0, t=0, b=0)  # Zero margins for maximum space
        else:
            margin = dict(l=10, r=10, t=10, b=10)  # Small margins for better layout

        # Note: Right margin is the same for all plots (with or without colorbar)
        # to ensure uniform brain plot sizes. Colorbar is positioned outside at x=1.15

        # Get fixed axis ranges for this view to prevent size changes across time
        axis_ranges = self.view_ranges.get(view_name, {})
        x_range = axis_ranges.get("x", None)
        y_range = axis_ranges.get("y", None)

        fig.update_layout(
            title=title,
            xaxis=dict(
                scaleanchor="y",
                scaleratio=1,
                showticklabels=False,
                title="",
                range=x_range,  # Fixed range to prevent size changes
                domain=[0, 1],  # Use full width of plot area
                showgrid=False,
                zeroline=False,
            ),
            # Equal aspect ratio, hide labels
            yaxis=dict(
                showticklabels=False,
                title="",
                range=y_range,  # Fixed range to prevent size changes
                domain=[0, 1],  # Use full height of plot area
                showgrid=False,
                zeroline=False,
            ),
            height=height,
            width=None,  # Let width auto-adjust to container
            autosize=True,  # Enable autosize to fill container
            margin=margin,
            showlegend=False,
            # plot_bgcolor="#2b2b2b",  # Dark background for brain plots
            hoverlabel=dict(
                bgcolor="rgba(255, 255, 255, 0.7)",  # Semi-transparent white background
                font=dict(color="black", size=10),
                bordercolor="rgba(0, 0, 0, 0.2)",
            ),
        )

        return fig

    def _create_quiver_arrows(
        self,
        fig: go.Figure,
        x_coords: np.ndarray,
        y_coords: np.ndarray,
        u_vectors: np.ndarray,
        v_vectors: np.ndarray,
        arrow_scale: float,
        color: str = "black",
        width: int = 1,
        size: float = 0.8,
        activity_values: Optional[np.ndarray] = None,
    ) -> None:
        """Create arrows using Plotly's figure_factory quiver plot.

        This method uses ff.create_quiver which provides proper arrow visualization
        with built-in Plotly optimizations.

        Note: Arrow head size scales with arrow length (Plotly default behavior).

        Parameters
        ----------
        activity_values
            Optional array of activity values (3D magnitude) to display in hover.
            If None, uses 2D projected magnitude.
        """
        if len(x_coords) == 0:
            return

        try:
            # Create quiver figure using Plotly's figure_factory
            quiver_fig = ff.create_quiver(
                x=x_coords,
                y=y_coords,
                u=u_vectors,
                v=v_vectors,
                scale=arrow_scale,  # Scale controls arrow length
                arrow_scale=size * 0.3,  # Arrow head size (relative to arrow length)
                line=dict(color=color, width=width),
                name="vectors",
            )

            # Add all traces from quiver figure to our figure
            for trace in quiver_fig.data:
                # Customize the trace
                trace.showlegend = False
                # Disable hover on arrows to show only heatmap hover
                trace.hoverinfo = "skip"

                fig.add_trace(trace)

        except Exception as e:
            print(f"Warning: Quiver plot failed ({e}), falling back to annotations")
            # Fall back to annotation method if quiver fails
            self._create_batch_arrows(
                fig,
                x_coords,
                y_coords,
                u_vectors,
                v_vectors,
                arrow_scale,
                color,
                width,
                size,
                activity_values,
            )

    def _create_batch_arrows(
        self,
        fig: go.Figure,
        x_coords: np.ndarray,
        y_coords: np.ndarray,
        u_vectors: np.ndarray,
        v_vectors: np.ndarray,
        arrow_scale: float,
        color: str = "black",
        width: int = 1,
        size: float = 0.8,
        activity_values: Optional[np.ndarray] = None,
    ) -> None:
        """Create arrows using annotation-based method (fallback for quiver).

        This is a simple, single-threaded implementation used as fallback
        when quiver plots fail. The bottleneck is in rendering (adding to figure),
        not in computation, so multi-threading doesn't help much.

        Parameters
        ----------
        activity_values
            Optional array of activity values (3D magnitude) to display in hover.
            If None, uses 2D projected magnitude.
        """

        if len(x_coords) == 0:
            return

        # Calculate all endpoints at once (vectorized)
        x_ends = x_coords + u_vectors * arrow_scale
        y_ends = y_coords + v_vectors * arrow_scale

        # Note: activity_values parameter exists for API compatibility but is not used
        # because annotations don't display hovertext (to avoid interfering with heatmap hover)

        # Create annotation objects using simple list comprehension
        # Note: No hovertext to avoid interfering with heatmap hover
        annotations_to_add = [
            dict(
                x=float(x_ends[i]),
                y=float(y_ends[i]),
                ax=float(x_coords[i]),
                ay=float(y_coords[i]),
                xref="x",
                yref="y",
                axref="x",
                ayref="y",
                text="",
                showarrow=True,
                arrowhead=2,
                arrowsize=size,
                arrowwidth=width,
                arrowcolor=color,
                # No hovertext - show only heatmap hover
            )
            for i in range(len(x_coords))
        ]

        # Batch add all annotations at once
        if annotations_to_add:
            # Get existing annotations (if any) and add new ones
            existing_annotations = (
                list(fig.layout.annotations) if fig.layout.annotations else []
            )
            all_annotations = existing_annotations + annotations_to_add

            # Update layout with all annotations in one operation
            fig.update_layout(annotations=all_annotations)

    def _fig_to_base64(self, fig: plt.Figure) -> str:
        """Convert matplotlib figure to base64 string for Dash display."""
        try:
            # Save figure to bytes buffer
            img_buffer = io.BytesIO()
            fig.savefig(
                img_buffer,
                format="png",
                bbox_inches="tight",
                dpi=100,
                facecolor="white",
            )
            img_buffer.seek(0)

            # Convert to base64 string
            img_base64 = base64.b64encode(img_buffer.read()).decode("utf-8")
            img_buffer.close()

            return f"data:image/png;base64,{img_base64}"

        except Exception:
            return self._create_placeholder_image("Conversion Error")

    def _create_placeholder_image(self, text: str = "No Data") -> str:
        """Create a placeholder image when brain plotting fails."""

        # Create a simple matplotlib figure
        fig, ax = plt.subplots(figsize=(6, 4))
        ax.text(
            0.5,
            0.5,
            text,
            ha="center",
            va="center",
            fontsize=16,
            transform=ax.transAxes,
        )
        ax.set_xlim(0, 1)
        ax.set_ylim(0, 1)
        ax.axis("off")

        # Convert to base64
        img_base64 = self._fig_to_base64(fig)
        plt.close(fig)

        return img_base64

    def run(
        self,
        port: Optional[int] = None,
        debug: bool = True,
        mode: Optional[str] = None,
        width: Optional[int] = None,
        height: Optional[int] = None,
    ) -> None:
        """Run the Dash app with Jupyter integration support.

        Parameters
        ----------
        port
            Port number for the server. If None, uses random port.
        debug
            Enable debug mode. Default is True.
        mode
            Display mode. Options:
            - 'inline': Embed directly in Jupyter notebook (default in Jupyter)
            - 'jupyterlab': Open in JupyterLab tab (modern Dash)
            - 'external': Open in separate browser window (default outside Jupyter)
            If None, automatically selects 'inline' in Jupyter, 'external' otherwise.
        width
            Display width in pixels for Jupyter integration. Default is 1200.
            Only used in Jupyter modes.
        height
<<<<<<< HEAD
            Display height in pixels for Jupyter integration.
            If None (default), automatically calculates based on content.
            Only used in Jupyter modes.
=======
            Display height in pixels for Jupyter integration. Default is 900.
            This is used when ``auto_height`` is False.
        auto_height
            When True (default), automatically calculates the Jupyter iframe height to
            match the combined butterfly + brain figure heights. Set to False if you
            prefer to use the manual 'height' parameter instead.
>>>>>>> 9570a744
        """
        if port is None:
            port = random.randint(8001, 9001)

        # Auto-detect mode based on environment
        if mode is None:
            mode = "inline" if JUPYTER_AVAILABLE else "external"

        # Set default width if not specified
        if width is None:
            width = 1200

        if JUPYTER_AVAILABLE and mode in ["inline", "jupyterlab"]:
            # Set Jupyter mode and rebuild layout with Jupyter-specific styles
            self.is_jupyter_mode = True

            # Unify view sizes for Jupyter mode to ensure consistent display
            self._unify_view_sizes_for_jupyter()

            # Rebuild layout with Jupyter styles
            self._setup_layout()

            # Auto-calculate height if not specified
            if height is None:
                iframe_height = self._estimate_jupyter_iframe_height()
                if iframe_height is None:
                    iframe_height = 900  # Fallback default
            else:
                iframe_height = height

            print(
                "\nStarting 2D Brain Visualization with modern Dash Jupyter integration..."
            )
            print(f"Mode: {mode}, Size: {width}x{iframe_height}px")

            # Use modern Dash Jupyter integration
            self.app.run(
                debug=debug, port=port, jupyter_mode=mode, jupyter_height=iframe_height
            )
        else:
            print(f"\nStarting 2D Brain Visualization Dash app on port {port}...")
            print(f"Open http://127.0.0.1:{port}/ in your browser")
            if not JUPYTER_AVAILABLE and mode != "external":
                print(
                    "Note: Jupyter environment not detected, using external browser mode"
                )
            print()

            self.app.run(debug=debug, port=port)

    def _show_in_jupyter(
        self, width: int = 1200, height: int = 900, debug: bool = False
    ) -> None:
        """Convenience method to display the visualization inline in Jupyter notebooks (internal method).

        Parameters
        ----------
        width
            Display width in pixels. Default is 1200.
        height
            Display height in pixels. Default is 900.
        debug
            Enable debug mode. Default is False for cleaner output.

        Examples
        --------
        Basic usage in Jupyter:
        >>> viz = EelbrainPlotly2DViz()
        >>> viz._show_in_jupyter()

        Custom sizing:
        >>> viz._show_in_jupyter(width=1400, height=1000)
        """
        if not JUPYTER_AVAILABLE:
            print("Warning: Jupyter environment not detected.")
            print("Falling back to external browser mode...")
            self.run(debug=debug)
            return

        # Set Jupyter mode and rebuild layout with Jupyter-specific styles
        self.is_jupyter_mode = True

        # Unify view sizes for Jupyter mode to ensure consistent display
        self._unify_view_sizes_for_jupyter()

        self._setup_layout()  # Rebuild layout with Jupyter styles

        self.run(mode="inline", width=width, height=height, debug=debug)

    def export_images(
        self,
        output_dir: str = "./images",
        time_idx: Optional[int] = None,
        format: str = "png",
    ) -> Dict[str, Any]:
        """Export current plots as image files.

        Parameters
        ----------
        output_dir
            Directory to save image files. Default is "./images".
        time_idx
            Time index to export. If None, uses 0.
        format
            Image format ('png', 'jpg', 'svg', 'pdf'). Default is 'png'.

        Returns
        -------
        dict
            Dictionary with exported file paths and status.
        """
        import os
        from datetime import datetime

        # Create output directory if it doesn't exist
        os.makedirs(output_dir, exist_ok=True)

        # Use provided time_idx or default to 0
        if time_idx is None:
            time_idx = 0

        # Timestamp for unique filenames
        timestamp = datetime.now().strftime("%Y%m%d_%H%M%S")

        exported_files = {}

        try:
            # Export butterfly plot
            butterfly_fig = self._create_butterfly_plot(time_idx)
            butterfly_path = os.path.join(
                output_dir, f"butterfly_plot_{timestamp}.{format}"
            )
            butterfly_fig.write_image(butterfly_path, width=1200, height=600)
            exported_files["butterfly_plot"] = butterfly_path

            # Export brain projections
            brain_plots = self._create_2d_brain_projections_plotly(time_idx)

            for view_name, fig in brain_plots.items():
                brain_path = os.path.join(
                    output_dir, f"{view_name}_view_{timestamp}.{format}"
                )
                fig.write_image(brain_path, width=800, height=600)
                exported_files[f"{view_name}_view"] = brain_path

            print(
                f"✓ Successfully exported {len(exported_files)} image files to {output_dir}"
            )
            for file_type, path in exported_files.items():
                print(f"  - {file_type}: {path}")

            return {"status": "success", "files": exported_files}

        except Exception as e:
            error_msg = f"Image export failed: {str(e)}"
            print(f"✗ {error_msg}")
            return {"status": "error", "message": error_msg, "files": exported_files}


# Run the app when script is executed directly
if __name__ == "__main__":
    try:
        # Colormap options (default is 'YlOrRd' - white-background friendly):
        # cmap = 'YlOrRd'        # Yellow → Orange → Red (DEFAULT, best for white background)
        # cmap = 'OrRd'          # Orange → Red (good for white background)
        # cmap = 'Reds'          # White → Red (minimal contrast)
        # cmap = 'Viridis'       # Purple → Blue → Green → Yellow (perceptually uniform)
        # cmap = 'Hot'           # Black → Red → Yellow → White (NOT recommended - obscures arrows)

        # Example: Custom cmap (starts from white to avoid obscuring arrows)
        # cmap = [
        #     [0, "rgba(255,255,255,0.8)"],  # White with 80% opacity (low activity)
        #     [0.5, "rgba(255,165,0,0.9)"],  # Orange with 90% opacity
        #     [1, "rgba(255,0,0,1.0)"],  # Red with full opacity (high activity)
        # ]

        # Butterfly plot display options:
        # show_max_only=False: Shows individual source traces + mean + max (default)
        # show_max_only=True:  Shows only mean + max traces (cleaner view)

        # Arrow threshold options:
        # arrow_threshold=None: Show all arrows (default)
        # arrow_threshold='auto': Show arrows with magnitude > 10% of max
        # arrow_threshold=0.01: Show arrows with magnitude > 0.01 (custom threshold)

        # Arrow scale options:
        # arrow_scale=1.0: Default arrow length (good for most cases)
        # arrow_scale=0.5: Half length (useful for dense or high-magnitude data)
        # arrow_scale=2.0: Double length (useful for sparse or low-magnitude data)

        # Method 1: Pass data directly using y parameter (same as plot.GlassBrain)
        # from eelbrain import datasets
        #
        # # Load your data - NDVar with dimensions ([case,] time, source[, space])
        # data_ds = datasets.get_mne_sample(src='vol', ori='vector')
        # y = data_ds['src']  # NDVar with dimensions (case, time, source, space)
        #
        # # Create visualization with your data
        # viz_2d = EelbrainPlotly2DViz(
        #     y=y,  # Pass NDVar directly - same format as plot.GlassBrain
        #     cmap=cmap,
        #     show_max_only=False,
        #     arrow_threshold='auto'  # Only show significant arrows
        # )

        # Method 2: Use default MNE sample data with region filtering
        viz_2d = EelbrainPlotly2DViz(
            region="aparc+aseg",
            cmap="Reds",
            show_max_only=False,
            arrow_threshold=None,  # Show all arrows
            layout_mode="horizontal",
            display_mode="lyr",
            arrow_scale=0.5,  # Shorter arrows for better visibility
        )

        # Example: Export plot images
        # Uncomment the lines below to export images before running the app:
        # result = viz_2d.export_images(
        #     output_dir="./brain_images",
        #     time_idx=10,  # Export plots for time index 10
        #     format="png"  # Can be 'png', 'jpg', 'svg', 'pdf'
        # )
        # print("Export result:", result)

        # For Jupyter notebooks, use:
        # viz_2d._show_in_jupyter(width=1200, height=900)

        # For regular Python scripts or external browser:
        viz_2d.run()

    except Exception as e:
        print(f"Error starting 2D visualization app: {e}")
        import traceback

        traceback.print_exc()<|MERGE_RESOLUTION|>--- conflicted
+++ resolved
@@ -2011,18 +2011,9 @@
             Display width in pixels for Jupyter integration. Default is 1200.
             Only used in Jupyter modes.
         height
-<<<<<<< HEAD
             Display height in pixels for Jupyter integration.
             If None (default), automatically calculates based on content.
             Only used in Jupyter modes.
-=======
-            Display height in pixels for Jupyter integration. Default is 900.
-            This is used when ``auto_height`` is False.
-        auto_height
-            When True (default), automatically calculates the Jupyter iframe height to
-            match the combined butterfly + brain figure heights. Set to False if you
-            prefer to use the manual 'height' parameter instead.
->>>>>>> 9570a744
         """
         if port is None:
             port = random.randint(8001, 9001)
