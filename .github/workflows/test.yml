name: Tests

on:
  push:
    branches: [ main, develop ]
  pull_request:
    branches: [ main, develop ]

jobs:
  test:
    runs-on: ${{ matrix.os }}
    strategy:
      matrix:
        os: [ubuntu-latest]
        python-version: ["3.10"]

    steps:
    - uses: actions/checkout@v4

    - name: Set up Python ${{ matrix.python-version }}
      uses: actions/setup-python@v4
      with:
        python-version: ${{ matrix.python-version }}

    - name: Cache pip dependencies
      uses: actions/cache@v3
      with:
        path: ~/.cache/pip
        key: ${{ runner.os }}-pip-${{ hashFiles('**/requirements*.txt', '**/pyproject.toml') }}
        restore-keys: |
          ${{ runner.os }}-pip-

    - name: Install system dependencies (Ubuntu)
      if: runner.os == 'Linux'
      run: |
        sudo apt-get update
        sudo apt-get install -y xvfb

    - name: Install Python dependencies
      run: |
        python -m pip install --upgrade pip
        # Install scientific stack first 
        pip install wheel setuptools numpy scipy matplotlib plotly dash
        # Install eelbrain separately 
        pip install eelbrain --no-build-isolation || pip install eelbrain
        # Install our package with dev dependencies
        pip install -e ".[dev]"

    - name: Test package installation
      run: |
        # Test that the package can be imported after installation
        python -c "from eelbrain_plotly_viz import EelbrainPlotly2DViz, BrainPlotly2DViz, create_sample_brain_data; print('Package imports successful!')"

    - name: Lint with flake8
      run: |
        # Stop the build if there are Python syntax errors or undefined names
        flake8 src/ tests/ --count --select=E9,F63,F7,F82 --show-source --statistics
        # Exit-zero treats all errors as warnings. The GitHub editor is 127 chars wide
        flake8 src/ tests/ --count --exit-zero --max-complexity=10 --max-line-length=127 --statistics

    - name: Check code formatting with black
      run: |
        black --check --diff src/ tests/

    - name: Run fast tests (Linux)
      if: runner.os == 'Linux'
      run: |
        # Use xvfb for headless testing on Linux, skip slow tests for CI speed
        xvfb-run -a pytest tests/ -v --cov=src --cov-report=xml --cov-report=term-missing -m "not slow" --durations=10

    - name: Run fast tests (Windows/macOS)
      if: runner.os != 'Linux'
      run: |
        # Skip slow tests for CI speed
        pytest tests/ -v --cov=src --cov-report=xml --cov-report=term-missing -m "not slow" --durations=10

<<<<<<< HEAD
=======

>>>>>>> 660a1b36
    - name: Upload coverage reports to Codecov
      if: matrix.os == 'ubuntu-latest' && matrix.python-version == '3.10'
      uses: codecov/codecov-action@v3
      with:
        file: ./coverage.xml
        flags: unittests
        name: codecov-umbrella
        fail_ci_if_error: false

  test-notebooks:
    runs-on: ubuntu-latest
    steps:
    - uses: actions/checkout@v4

    - name: Set up Python
      uses: actions/setup-python@v4
      with:
        python-version: "3.10"

    - name: Install dependencies
      run: |
        python -m pip install --upgrade pip
        pip install pytest nbval jupyter
        pip install -e .

    - name: Test notebooks
      run: |
        # Test example notebook if it exists
        if [ -f "example.py" ]; then
          python example.py
        fi
        # Add notebook testing when available
        # pytest --nbval notebooks/<|MERGE_RESOLUTION|>--- conflicted
+++ resolved
@@ -74,10 +74,7 @@
         # Skip slow tests for CI speed
         pytest tests/ -v --cov=src --cov-report=xml --cov-report=term-missing -m "not slow" --durations=10
 
-<<<<<<< HEAD
-=======
 
->>>>>>> 660a1b36
     - name: Upload coverage reports to Codecov
       if: matrix.os == 'ubuntu-latest' && matrix.python-version == '3.10'
       uses: codecov/codecov-action@v3
