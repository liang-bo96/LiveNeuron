# LiveNeuron

[![Tests](https://github.com/liang-bo96/LiveNeuron/actions/workflows/test.yml/badge.svg)](https://github.com/liang-bo96/LiveNeuron/actions/workflows/test.yml)
[![Lint](https://github.com/liang-bo96/LiveNeuron/actions/workflows/lint.yml/badge.svg)](https://github.com/liang-bo96/LiveNeuron/actions/workflows/lint.yml)
[![Python Version](https://img.shields.io/badge/python-3.8%2B-blue.svg)](https://www.python.org/downloads/)
[![License: MIT](https://img.shields.io/badge/License-MIT-yellow.svg)](https://opensource.org/licenses/MIT)

Interactive 2D brain visualization using Plotly and Dash. A standalone Python package for creating web-based brain activity visualizations with performance-optimized arrow rendering.

## Features

- 🧠 **Multiple display modes** - 10+ anatomical view configurations (ortho, lyr, lzry, etc.)
- 📐 **Flexible layouts** - Vertical (traditional) or horizontal (compact) arrangements
- 🦋 **Interactive butterfly plots** with real-time hover and click navigation
- ⚡ **Optimized arrow rendering** using Plotly's quiver plots for vector data
- 🎯 **Smart arrow filtering** with auto-threshold and custom magnitude filtering
- 🎨 **Customizable colormaps** and arrow scaling for optimal visualization
- 🔧 **Flexible data input** - supports Eelbrain NDVar and MNE sample data
- 📊 **Export capabilities** for static images (PNG, JPG, SVG, PDF)
- 📱 **Jupyter notebook support** with inline and JupyterLab modes
- 🌈 **Unified view sizing** - consistent brain plot dimensions across all views
- 🎛️ **Real-time mode** - dynamic updates on hover for rapid exploration

## Installation

### Install from GitHub

```bash
# Basic installation
pip install git+https://github.com/liang-bo96/LiveNeuron.git

# With optional Eelbrain support
pip install "git+https://github.com/liang-bo96/LiveNeuron.git[eelbrain]"

# Development installation
pip install "git+https://github.com/liang-bo96/LiveNeuron.git[dev]"
```

### Local Development

```bash
git clone https://github.com/liang-bo96/LiveNeuron.git
cd LiveNeuron
pip install -e .
```

## Quick Start

### Basic Usage with Sample Data

```python
from eelbrain_plotly_viz import EelbrainPlotly2DViz

# Create visualization with sample data
viz = EelbrainPlotly2DViz()

# Run interactive dashboard
viz.run()  # The port is random, check the console output for the URL.
```

### Using Built-in MNE Sample Data with Custom Options

```python
from eelbrain_plotly_viz import EelbrainPlotly2DViz

# Create visualization with custom options
viz = EelbrainPlotly2DViz(
    y=None,                      # Use built-in sample data
    region=None,                 # Use full brain (or specify 'aparc+aseg' for parcellation)
    cmap='YlOrRd',              # Custom colormap (Yellow-Orange-Red)
    show_max_only=True,         # Show only mean and max in butterfly plot
    arrow_threshold='auto',     # Show only significant arrows (>10% of max)
    arrow_scale=1.0,            # Default arrow length (0.5=shorter, 2.0=longer)
    layout_mode='horizontal',   # Compact horizontal layout
    display_mode='lyr',         # Left + Coronal + Right hemisphere views
    realtime=True               # Enable real-time hover updates
)

viz.run()
```

### Using Eelbrain NDVar Data

```python
from eelbrain import datasets
from eelbrain_plotly_viz import EelbrainPlotly2DViz

# Load Eelbrain data
data_ds = datasets.get_mne_sample(src='vol', ori='vector')
y = data_ds['src']  # NDVar format

# Visualize
viz = EelbrainPlotly2DViz(y=y)
viz.run()
```

### Jupyter Notebook Usage

```python
from eelbrain_plotly_viz import EelbrainPlotly2DViz

# Create and display in notebook
viz = EelbrainPlotly2DViz()
viz.run(mode='inline', width=1200, height=900)  # Interactive display in notebook
```

### Using Sample Data Generator

```python
from eelbrain_plotly_viz import create_sample_brain_data

# Create sample data (for testing or development)
data_dict = create_sample_brain_data(
    n_sources=200,
    n_times=100, 
    has_vector_data=True,
    random_seed=42
)

# Note: The sample data generator creates a dictionary with:
# - 'coords': (n_sources, 3) array of source coordinates
# - 'data': (n_sources, 3, n_times) or (n_sources, n_times) array
# - 'time_values': (n_times,) array of time points
# 
# To use this data, you need to convert it to Eelbrain NDVar format
# or use the built-in MNE sample data instead:
from eelbrain_plotly_viz import EelbrainPlotly2DViz

viz = EelbrainPlotly2DViz()  # Uses built-in MNE sample data
viz.run()
```

## Advanced Usage

### Display Modes

LiveNeuron supports multiple anatomical view configurations:

```python
# Orthogonal views (traditional 3-view)
viz = EelbrainPlotly2DViz(display_mode='ortho')  # Sagittal + Coronal + Axial

# Single views
viz = EelbrainPlotly2DViz(display_mode='x')  # Sagittal only
viz = EelbrainPlotly2DViz(display_mode='y')  # Coronal only
viz = EelbrainPlotly2DViz(display_mode='z')  # Axial only

# Dual views
viz = EelbrainPlotly2DViz(display_mode='xz')  # Sagittal + Axial
viz = EelbrainPlotly2DViz(display_mode='yx')  # Coronal + Sagittal
viz = EelbrainPlotly2DViz(display_mode='yz')  # Coronal + Axial

# Hemisphere views (best for lateralized activity)
viz = EelbrainPlotly2DViz(display_mode='l')   # Left hemisphere only
viz = EelbrainPlotly2DViz(display_mode='r')   # Right hemisphere only
viz = EelbrainPlotly2DViz(display_mode='lr')  # Both hemispheres

# Combined hemisphere views (recommended for comprehensive visualization)
viz = EelbrainPlotly2DViz(display_mode='lyr')   # Left + Coronal + Right (GlassBrain default)
viz = EelbrainPlotly2DViz(display_mode='lzr')   # Left + Axial + Right

# 4-view comprehensive modes
viz = EelbrainPlotly2DViz(display_mode='lyrz')  # Left + Coronal + Right + Axial
viz = EelbrainPlotly2DViz(display_mode='lzry')  # Left + Axial + Right + Coronal
```

### Layout Modes

```python
# Vertical layout (traditional, butterfly plot on top)
viz = EelbrainPlotly2DViz(
    layout_mode='vertical',
    display_mode='ortho'
)

# Horizontal layout (compact, butterfly plot on left)
viz = EelbrainPlotly2DViz(
    layout_mode='horizontal',
    display_mode='lyr'
)
```

### Custom Visualization Options

```python
# Custom colormap (list format)
custom_cmap = [
    [0, 'rgba(255,255,255,0.8)'],  # White with 80% transparency (low activity)
    [0.5, 'rgba(255,165,0,0.9)'],  # Orange with 90% transparency
    [1, 'rgba(255,0,0,1.0)']       # Red with full opacity (high activity)
]

viz = EelbrainPlotly2DViz(
    y=None,                       # Use built-in data
    region='aparc+aseg',         # Apply parcellation
    cmap=custom_cmap,            # Custom colormap
    show_max_only=False,         # Show individual traces in butterfly plot
    arrow_threshold=0.1,         # Custom arrow threshold (magnitude > 0.1)
    arrow_scale=0.5,             # Shorter arrows for dense data
    layout_mode='horizontal',    # Compact layout
    display_mode='lyrz',         # 4-view comprehensive mode
    realtime=False               # Click-to-update mode (default)
)
```

### Export Static Images

```python
# Export all views as PNG images
result = viz.export_images(
    output_dir="./my_brain_plots",
    time_idx=30,
    format="png"
)

if result["status"] == "success":
    print("Exported files:")
    for plot_type, filepath in result["files"].items():
        print(f"  {plot_type}: {filepath}")
```

### Custom Server Configuration

```python
# Run on custom port with different modes
viz.run(port=8888, debug=True)                    # External browser
viz.run(mode='inline', width=1200, height=900)    # Jupyter inline
viz.run(mode='jupyterlab', width=1400, height=1000)  # JupyterLab tab
```

## Data Formats

### Vector Data
For data with direction and magnitude (e.g., current dipoles):
- **Eelbrain**: NDVar with dimensions `([case,] time, source, space)`
- **MNE Sample**: Built-in volumetric source data with 3D vectors

### Scalar Data  
For data with magnitude only (e.g., power, activation):
- **Eelbrain**: NDVar with dimensions `([case,] time, source)`

### Built-in Sample Data
LiveNeuron includes MNE sample data for immediate testing:
- Volumetric source space with 1589 sources
- Vector data (3D current dipoles)
- 76 time points from -100ms to 400ms
- Optional brain region filtering via parcellation

## Performance Features

### Optimized Arrow Rendering
- **Plotly quiver plots**: Fast vector field visualization using `ff.create_quiver`
- **Smart deduplication**: Automatic handling of overlapping 2D projections
- **Magnitude-based filtering**: Show only significant arrows with auto-threshold
- **Batch rendering**: Efficient creation of hundreds of arrows simultaneously
- **Fallback support**: Annotation-based rendering when quiver plots fail

### Visualization Optimizations
- **Unified view sizing**: Pre-calculated axis ranges for consistent brain plot dimensions
- **Global colormap**: Fixed color scale across all time points for intuitive comparison
- **Binned statistics**: Efficient heatmap generation using `scipy.stats.binned_statistic_2d`
- **Fixed axis ranges**: Prevents size changes during time navigation
- **Optimized layouts**: Zero-margin brain plots for maximum space utilization

### Memory Efficiency
- Efficient data handling for large datasets
- Vectorized NumPy operations for coordinate transformations
- Optimized for real-time interaction with cursor-based time selection

## Visualization Components

### Brain Projections
- **Multiple anatomical views**: 10+ display mode configurations (ortho, lyr, lyrz, etc.)
- **Hemisphere views**: Specialized left/right lateral projections with Y-axis flipping for left hemisphere
- **Interactive heatmaps**: 
  - Activity magnitude visualization using `scipy.stats.binned_statistic_2d` for accurate binning
  - Hover shows "Activity: value" with 3 decimal precision
  - Heatmap hover enabled, arrow hover disabled for clarity
- **Vector arrows**: 
  - Directional flow visualization using Plotly `ff.create_quiver` 
  - Magnitude-based filtering (None, 'auto' for 10% threshold, or custom float)
  - Arrow head size scales with vector length (Plotly default behavior)
  - Hover disabled on arrows to avoid confusion with heatmap values
- **Unified sizing**: 
  - All brain plots maintain consistent dimensions through pre-calculated axis ranges
  - `scaleanchor="y"` and `scaleratio=1` for equal aspect ratio
  - `domain=[0, 1]` for full plot area utilization
- **Global colormap**: Fixed color scale (zmin/zmax) across all time points for intuitive temporal comparison
- **Smart deduplication**: Automatic selection of maximum activity when multiple 3D sources project to same 2D position
- **Zero-margin layout**: `margin=dict(l=0, r=0, t=30, b=0)` for optimized space utilization (horizontal mode)
- **Background**: White background (`plot_bgcolor="white"`) by default (dark background option commented out)

### Butterfly Plot
- **Time series visualization**: Brain activity magnitude over time
- **Multiple trace modes**: 
  - Individual source traces (when `show_max_only=False`, shows subset for performance)
  - Mean activity trace (always shown, red line with hover showing "Mean: value")
  - Maximum activity trace (always shown, dark blue line with hover showing "Max: value")
- **Precise time navigation**: 
  - Click mode (default): Explicit time selection by clicking on plot
  - Real-time mode: Dynamic hover-based updates with cursor tracking using `spikesnap="cursor"`
- **Auto-scaled units**: Automatic pA/nA/µA scaling based on data magnitude for optimal visibility
- **Optimized x-axis**: Exact data range `[time_min, time_max]` with no empty space
- **Unified hover**: `hovermode="x unified"` shows all traces at cursor position simultaneously

### Interactive Controls
- **Dual interaction modes**:
  - **Click mode** (default): Click butterfly plot to update brain views
  - **Real-time mode**: Hover over butterfly plot for instant updates
- **Precise time selection**: Cursor-based spike tracking (`spikesnap="cursor"`) for accurate time picking
- **Source selection**: Click on brain sources for detailed coordinate information
- **Synchronized updates**: All views update together for consistent visualization
- **Status indicators**: Real-time feedback on current time and selected sources
- **Horizontal colorbar**: Unified color scale display below brain plots (in horizontal layout mode)

**Note**: Individual brain plot colorbars are currently hidden to ensure consistent plot sizing. The horizontal colorbar below all brain plots (in horizontal layout) provides the unified color scale reference.

## Requirements

### Core Dependencies
- `dash >= 2.0.0` - Web application framework
- `plotly >= 5.0.0` - Interactive plotting
- `numpy >= 1.20.0` - Numerical computing
- `matplotlib >= 3.3.0` - Additional plotting support
- `scipy >= 1.7.0` - Scientific computing

### Optional Dependencies
- `eelbrain` - For NDVar data support and advanced parcellation
- `kaleido` - For image export (auto-installed with plotly)

## Examples

### Complete Example Script

```python
#!/usr/bin/env python3
"""
Complete example of LiveNeuron brain visualization usage.
"""

from eelbrain_plotly_viz import EelbrainPlotly2DViz

def main():
    print("🧠 Creating LiveNeuron Brain Visualization...")
    
    # Method 1: Use built-in sample data with default settings
    print("\n1. Basic visualization with sample data:")
    viz1 = EelbrainPlotly2DViz()
    
    # Method 2: Custom visualization options
    print("\n2. Custom visualization with Reds colormap:")
    viz2 = EelbrainPlotly2DViz(
        y=None,
        region=None,
        cmap='Reds',
        show_max_only=True,
        arrow_threshold='auto'
    )
    
    # Method 3: With brain region filtering
    print("\n3. With parcellation (aparc+aseg):")
    viz3 = EelbrainPlotly2DViz(
        y=None,
        region='aparc+aseg',
        cmap='Viridis',
        show_max_only=False,
        arrow_threshold=0.1
    )
    
    # Export images
    print("\n📷 Exporting images...")
    result = viz3.export_images(
        output_dir="./example_output", 
        time_idx=20,
        format="png"
    )
    
    # Run interactive visualization
    print("\n🌐 Starting interactive visualization...")
    print("The server will start on a random port. Check the console for the exact URL to use.")
    viz3.run()

if __name__ == "__main__":
    main()
```

## API Reference

### EelbrainPlotly2DViz Class

The main visualization class providing interactive 2D brain projections with butterfly plots.

#### Constructor

```python
EelbrainPlotly2DViz(
<<<<<<< HEAD
    y=None,                      # Data input (NDVar or None for sample data)
    region=None,                 # Brain region ('aparc+aseg' or None for full brain)
    cmap='YlOrRd',              # Colormap (string or custom list)
    show_max_only=False,         # Butterfly plot mode (True: mean+max only)
    arrow_threshold=None,        # Arrow display threshold (None, 'auto', or float)
    arrow_scale=1.0,             # Arrow length scale (0.5=short, 1.0=default, 2.0=long)
    realtime=False,              # Enable real-time hover updates (default: click mode)
    layout_mode='vertical',      # Layout: 'vertical' or 'horizontal'
    display_mode='lyr'           # Display mode: 'ortho', 'lyr', 'lyrz', etc.
)
```

#### Parameters
- **y** (NDVar, optional): Input data with dimensions `([case,] time, source[, space])`. If None, uses MNE sample data.
- **region** (str, optional): Brain region for parcellation (e.g., 'aparc+aseg'). If None, uses full brain.
- **cmap** (str or list): Plotly colorscale name or custom colorscale list. Default: 'YlOrRd'.
- **show_max_only** (bool): If True, butterfly plot shows only mean and max traces. Default: False.
- **arrow_threshold** (None, 'auto', or float): Threshold for displaying arrows. 'auto' uses 10% of max magnitude.
- **arrow_scale** (float): Relative arrow length multiplier. Default: 1.0. Range: 0.5-2.0.
- **realtime** (bool): Enable real-time hover updates. Default: False (click mode).
- **layout_mode** (str): 'vertical' (butterfly on top) or 'horizontal' (butterfly on left). Default: 'vertical'.
- **display_mode** (str): Anatomical view configuration. Options: 'ortho', 'x', 'y', 'z', 'xz', 'yx', 'yz', 'l', 'r', 'lr', 'lyr', 'lzr', 'lyrz', 'lzry'. Default: 'lyr'.

#### Methods
- `run(port=None, debug=True, mode='external', width=1200, height=900)` - Start interactive app
- `show_in_jupyter(width=1200, height=900, debug=False)` - Display inline in Jupyter
- `export_images(output_dir, time_idx=None, format='png')` - Export static images
- `create_2d_brain_projections_plotly(time_idx, source_idx=None)` - Get projection figures
- `create_butterfly_plot(selected_time_idx=0)` - Get butterfly plot figure
=======
    y=None,                         # NDVar data input (or None for sample data)
    region=None,                    # Brain region filter (e.g., 'aparc+aseg')
    cmap='YlOrRd',                  # Colormap name or custom list
    show_max_only=False,            # Butterfly plot mode (True: mean+max only)
    arrow_threshold=None,           # Arrow display threshold (None/'auto'/float)
    arrow_scale=1.0,                # Arrow length scale factor (default: 1.0)
    realtime=False,                 # Enable real-time hover updates
    layout_mode='vertical',         # Layout: 'vertical' or 'horizontal'
    display_mode='lyr'              # View mode: 'ortho', 'lyr', 'lzry', etc.
)
```

**Parameters:**

- **y** (*NDVar, optional*): Data with dimensions ([case,] time, source[, space]). If None, uses MNE sample data.
- **region** (*str, optional*): Brain region to load using aparc+aseg parcellation. If None, loads all regions.
- **cmap** (*str or list*): Plotly colorscale. Built-in names like 'YlOrRd', 'Viridis', or custom list. Default: 'YlOrRd'.
- **show_max_only** (*bool*): If True, butterfly plot shows only mean and max traces. Default: False.
- **arrow_threshold** (*None, 'auto', or float*): Threshold for displaying arrows. None shows all, 'auto' uses 10% of max. Default: None.
- **arrow_scale** (*float*): Relative scale factor for arrow length. Use 0.5 for shorter, 2.0 for longer arrows. Default: 1.0.
- **realtime** (*bool*): Enable real-time updates on hover (not just click). Default: False.
- **layout_mode** (*str*): Layout arrangement: 'vertical' (butterfly top, brains below) or 'horizontal' (butterfly left, brains right). Default: 'vertical'.
- **display_mode** (*str*): Anatomical view mode. Options: 'ortho', 'x', 'y', 'z', 'xz', 'yx', 'yz', 'l', 'r', 'lr', 'lzr', 'lyr', 'lzry', 'lyrz'. Default: 'lyr'.

#### Public Methods

##### run()
```python
run(port=None, debug=True, mode='external', width=1200, height=900)
```
Start the interactive Dash application.

**Parameters:**
- **port** (*int, optional*): Server port number. If None, uses random port.
- **debug** (*bool*): Enable debug mode. Default: True.
- **mode** (*str*): Display mode - 'external' (browser), 'inline' (Jupyter), or 'jupyterlab'. Default: 'external'.
- **width** (*int*): Display width in pixels for Jupyter modes. Default: 1200.
- **height** (*int*): Display height in pixels for Jupyter modes. Default: 900.

##### export_images()
```python
export_images(output_dir='./images', time_idx=None, format='png')
```
Export current plots as image files.

**Parameters:**
- **output_dir** (*str*): Directory to save images. Default: './images'.
- **time_idx** (*int, optional*): Time index to export. If None, uses 0.
- **format** (*str*): Image format - 'png', 'jpg', 'svg', or 'pdf'. Default: 'png'.

**Returns:**
- *dict*: Dictionary with status and exported file paths.
>>>>>>> 3b1cc92c

### Sample Data Functions

#### create_sample_brain_data
```python
create_sample_brain_data(
    n_sources=200,             # Number of brain sources
    n_times=50,                # Number of time points  
    has_vector_data=True,      # Vector vs scalar data
    random_seed=42             # Random seed
)
```

## Contributing

We welcome contributions! Please see our contributing guidelines for details.

1. Fork the repository
2. Create a feature branch
3. Make your changes
4. Add tests if applicable
5. Submit a pull request

### Running Tests

Our project uses pytest for testing with GitHub Actions for continuous integration.

#### Quick test run:
```bash
# Install development dependencies
pip install -e ".[dev]"

# Run fast tests (skips slow performance tests)
pytest -m "not slow"

# Run all tests
pytest

# Run tests with coverage
pytest --cov=src --cov-report=term-missing
```

#### Test types:
- **Basic tests**: Core functionality (`test_basic.py`)
- **Integration tests**: End-to-end workflows (`test_integration.py`)  
- **Performance tests**: Memory usage and speed (`test_performance.py`)

#### CI/CD:
- Tests run automatically on push/PR for Python 3.8-3.11
- Code quality checks with flake8 and black
- Coverage reporting with codecov

## License

This project is licensed under the MIT License - see the LICENSE file for details.

## Citation

If you use this package in your research, please cite:

```bibtex
@software{liveneuron,
  title={LiveNeuron: Interactive 2D Brain Visualization},
  author={LiveNeuron Team},
  year={2024},
  url={https://github.com/liang-bo96/LiveNeuron}
}
```

## Support

- 📖 **Documentation**: See this README and docstrings
- 🐛 **Bug Reports**: [GitHub Issues](https://github.com/liang-bo96/LiveNeuron/issues)
- 💬 **Discussions**: [GitHub Discussions](https://github.com/liang-bo96/LiveNeuron/discussions)
- 📧 **Email**: liveneuron@example.com

## Changelog

### v2.0.0 (2025)
- **New Features**:
  - 10+ display modes (ortho, lyr, lyrz, hemisphere views, etc.)
  - Horizontal and vertical layout modes
  - Real-time hover mode for rapid time exploration
  - Unified view sizing for consistent brain plot dimensions
  - Horizontal colorbar for horizontal layouts
  - Arrow scaling parameter for customizable vector visualization
- **Performance Improvements**:
  - Quiver plot-based arrow rendering using `ff.create_quiver`
  - Smart deduplication for overlapping 2D projections
  - Optimized time selection with cursor-based spike tracking
  - Zero-margin layouts for maximum space utilization
- **Bug Fixes**:
  - Fixed brain plot size consistency across all views
  - Improved time axis precision with `spikesnap="cursor"`
  - Corrected hover value display for overlapping voxels
  - Fixed colorbar interference with brain plot sizing

### v1.0.0 (2024)
- Initial release
- Interactive 2D brain projections with axial, sagittal, and coronal views
- Optimized arrow rendering
- Support for Eelbrain NDVar and built-in MNE sample data
- Jupyter notebook integration with modern Dash support
- Image export capabilities
- Customizable colormaps and arrow thresholds
- Real-time interactive controls <|MERGE_RESOLUTION|>--- conflicted
+++ resolved
@@ -394,37 +394,6 @@
 
 ```python
 EelbrainPlotly2DViz(
-<<<<<<< HEAD
-    y=None,                      # Data input (NDVar or None for sample data)
-    region=None,                 # Brain region ('aparc+aseg' or None for full brain)
-    cmap='YlOrRd',              # Colormap (string or custom list)
-    show_max_only=False,         # Butterfly plot mode (True: mean+max only)
-    arrow_threshold=None,        # Arrow display threshold (None, 'auto', or float)
-    arrow_scale=1.0,             # Arrow length scale (0.5=short, 1.0=default, 2.0=long)
-    realtime=False,              # Enable real-time hover updates (default: click mode)
-    layout_mode='vertical',      # Layout: 'vertical' or 'horizontal'
-    display_mode='lyr'           # Display mode: 'ortho', 'lyr', 'lyrz', etc.
-)
-```
-
-#### Parameters
-- **y** (NDVar, optional): Input data with dimensions `([case,] time, source[, space])`. If None, uses MNE sample data.
-- **region** (str, optional): Brain region for parcellation (e.g., 'aparc+aseg'). If None, uses full brain.
-- **cmap** (str or list): Plotly colorscale name or custom colorscale list. Default: 'YlOrRd'.
-- **show_max_only** (bool): If True, butterfly plot shows only mean and max traces. Default: False.
-- **arrow_threshold** (None, 'auto', or float): Threshold for displaying arrows. 'auto' uses 10% of max magnitude.
-- **arrow_scale** (float): Relative arrow length multiplier. Default: 1.0. Range: 0.5-2.0.
-- **realtime** (bool): Enable real-time hover updates. Default: False (click mode).
-- **layout_mode** (str): 'vertical' (butterfly on top) or 'horizontal' (butterfly on left). Default: 'vertical'.
-- **display_mode** (str): Anatomical view configuration. Options: 'ortho', 'x', 'y', 'z', 'xz', 'yx', 'yz', 'l', 'r', 'lr', 'lyr', 'lzr', 'lyrz', 'lzry'. Default: 'lyr'.
-
-#### Methods
-- `run(port=None, debug=True, mode='external', width=1200, height=900)` - Start interactive app
-- `show_in_jupyter(width=1200, height=900, debug=False)` - Display inline in Jupyter
-- `export_images(output_dir, time_idx=None, format='png')` - Export static images
-- `create_2d_brain_projections_plotly(time_idx, source_idx=None)` - Get projection figures
-- `create_butterfly_plot(selected_time_idx=0)` - Get butterfly plot figure
-=======
     y=None,                         # NDVar data input (or None for sample data)
     region=None,                    # Brain region filter (e.g., 'aparc+aseg')
     cmap='YlOrRd',                  # Colormap name or custom list
@@ -477,7 +446,6 @@
 
 **Returns:**
 - *dict*: Dictionary with status and exported file paths.
->>>>>>> 3b1cc92c
 
 ### Sample Data Functions
 
